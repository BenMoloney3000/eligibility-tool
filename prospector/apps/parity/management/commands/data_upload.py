import csv
from decimal import Decimal

from django.core.management.base import BaseCommand
from django.core.management.base import CommandError

from ...models import ParityData


class Command(BaseCommand):
    help = "Upload Parity data from CSV"

    def add_arguments(self, parser):
        parser.add_argument("--file", type=str)

    def handle(self, *args, **options):
        ParityData.objects.all().delete()
        temp_data = []
        with open(f"{options['file']}") as file:
            reader = csv.reader(file)
            next(reader)  # Skip headers

            try:
                for row in reader:
                    csv_data = ParityData()
                    csv_data.org_ref = row[0]
                    csv_data.address_link = row[1]
                    csv_data.googlemaps = row[2]
                    csv_data.address_1 = row[3]
                    csv_data.address_2 = row[4]
                    csv_data.address_3 = row[5]
                    csv_data.postcode = row[6]
                    csv_data.sap_score = Decimal(row[7] or 0)
                    csv_data.sap_band = row[8]
                    csv_data.lodged_epc_score = int(row[9]) if row[9] else None
                    csv_data.lodged_epc_band = row[10] or None
<<<<<<< HEAD
                    csv_data.tco2_current = Decimal(row[12] or 0)
=======
                    csv_data.tco2_current = row[12]
>>>>>>> 141d9ec3
                    csv_data.realistic_fuel_bill = row[16]
                    csv_data.type = row[17]
                    csv_data.attachment = row[18]
                    csv_data.construction_years = row[19]
<<<<<<< HEAD
                    csv_data.heated_rooms = int(row[20] or 0)
=======
                    csv_data.heated_rooms = row[20]
>>>>>>> 141d9ec3
                    csv_data.wall_construction = row[22]
                    csv_data.wall_insulation = row[23]
                    csv_data.roof_construction = row[24]
                    csv_data.roof_insulation = row[25]
                    csv_data.floor_construction = row[26]
                    csv_data.floor_insulation = row[27]
                    csv_data.glazing = row[29]
                    csv_data.heating = row[30]
                    csv_data.boiler_efficiency = row[31]
                    csv_data.main_fuel = row[32]
                    csv_data.controls_adequacy = row[34]
                    csv_data.local_authority = row[35]
                    csv_data.ward = row[36]
                    csv_data.parliamentary_constituency = row[37]
                    csv_data.region_name = row[38]
                    csv_data.tenure = row[39]
                    csv_data.uprn = row[40] or None
<<<<<<< HEAD
                    csv_data.lat_coordinate = Decimal(row[41]) if row[41] else None
                    csv_data.long_coordinate = Decimal(row[42]) if row[42] else None
                    csv_data.lower_super_output_area_code = row[43]
                    csv_data.multiple_deprivation_index = int(row[47] or 0)
                    csv_data.income_decile = int(row[46] or 0)
=======
                    csv_data.lat_coordinate = row[41] or None
                    csv_data.long_coordinate = row[42] or None
                    csv_data.lower_super_output_area_code = row[43]
                    csv_data.multiple_deprivation_index = row[47]
                    csv_data.income_decile = row[46]
>>>>>>> 141d9ec3

                    temp_data.append(csv_data)

            except Exception:
                raise CommandError("An error occured during uploading csv data")

        if len(temp_data) > 0:
            ParityData.objects.bulk_create(temp_data, batch_size=500)<|MERGE_RESOLUTION|>--- conflicted
+++ resolved
@@ -34,20 +34,12 @@
                     csv_data.sap_band = row[8]
                     csv_data.lodged_epc_score = int(row[9]) if row[9] else None
                     csv_data.lodged_epc_band = row[10] or None
-<<<<<<< HEAD
                     csv_data.tco2_current = Decimal(row[12] or 0)
-=======
-                    csv_data.tco2_current = row[12]
->>>>>>> 141d9ec3
                     csv_data.realistic_fuel_bill = row[16]
                     csv_data.type = row[17]
                     csv_data.attachment = row[18]
                     csv_data.construction_years = row[19]
-<<<<<<< HEAD
                     csv_data.heated_rooms = int(row[20] or 0)
-=======
-                    csv_data.heated_rooms = row[20]
->>>>>>> 141d9ec3
                     csv_data.wall_construction = row[22]
                     csv_data.wall_insulation = row[23]
                     csv_data.roof_construction = row[24]
@@ -65,19 +57,12 @@
                     csv_data.region_name = row[38]
                     csv_data.tenure = row[39]
                     csv_data.uprn = row[40] or None
-<<<<<<< HEAD
                     csv_data.lat_coordinate = Decimal(row[41]) if row[41] else None
                     csv_data.long_coordinate = Decimal(row[42]) if row[42] else None
                     csv_data.lower_super_output_area_code = row[43]
                     csv_data.multiple_deprivation_index = int(row[47] or 0)
                     csv_data.income_decile = int(row[46] or 0)
-=======
-                    csv_data.lat_coordinate = row[41] or None
-                    csv_data.long_coordinate = row[42] or None
-                    csv_data.lower_super_output_area_code = row[43]
-                    csv_data.multiple_deprivation_index = row[47]
-                    csv_data.income_decile = row[46]
->>>>>>> 141d9ec3
+
 
                     temp_data.append(csv_data)
 
