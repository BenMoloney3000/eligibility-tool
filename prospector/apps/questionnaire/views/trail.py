import logging

from django.core.exceptions import ValidationError
from django.core.validators import validate_email
from django.utils import timezone
from django.views.generic.base import TemplateView

from . import abstract as abstract_views
from prospector.apis import epc
from prospector.apps.questionnaire import enums
from prospector.apps.questionnaire import forms as questionnaire_forms
from prospector.apps.questionnaire import selectors
from prospector.apps.questionnaire import services
from prospector.apps.questionnaire import utils
from prospector.dataformats import postcodes


logger = logging.getLogger(__name__)


SESSION_ANSWERS_ID = "questionnaire:answer_id"
SESSION_TRAIL_ID = "questionnaire:trail_id"

# 7 questions
COMPLETE_GROUP_0 = 0

# 8 questions
COMPLETE_GROUP_1 = 7

# 12 questions
COMPLETE_GROUP_2 = 15

# 12 questions
COMPLETE_GROUP_3 = 27

# 3 questions
COMPLETE_GROUP_4 = 39

# 10 questions
COMPLETE_GROUP_5 = 50

# 5 questions
COMPLETE_GROUP_6 = 60

# 32 questions
COMPLETE_GROUP_7 = 65

# 3 questions
COMPLETE_GROUP_8 = 97

# 1 question
COMPLETE_GROUP_9 = 100


class Start(abstract_views.SingleQuestion):
    template_name = "questionnaire/start.html"
    type_ = abstract_views.QuestionType.YesNo
    title = "About this tool"
    answer_field = "terms_accepted_at"
    question = "Please confirm that you have read and accept our data privacy policy."
    next = "RespondentName"
    percent_complete = COMPLETE_GROUP_0 + 0

    def pre_save(self):
        self.answers.terms_accepted_at = timezone.now()


class RespondentName(abstract_views.Question):
    title = "Your name"
    template_name = "questionnaire/respondent_name.html"
    next = "RespondentRole"
    percent_complete = COMPLETE_GROUP_0 + 1
    form_class = questionnaire_forms.RespondentName


class RespondentRole(abstract_views.Question):
    title = "Your role"
    form_class = questionnaire_forms.RespondentRole
    template_name = "questionnaire/respondent_role.html"
    percent_complete = COMPLETE_GROUP_0 + 2

    def pre_save(self):
        if self.answers.is_occupant:
            # For safety, erase all the details describing a non-occupant respondent
            self.answers.respondent_address_1 = ""
            self.answers.respondent_address_2 = ""
            self.answers.respondent_address_3 = ""
            self.answers.respondent_udprn = ""
            self.answers.respondent_postcode = ""

        if self.answers.respondent_role != enums.RespondentRole.OTHER.value:
            self.answers.respondent_role_other = ""

        if self.answers.respondent_role == enums.RespondentRole.OWNER_OCCUPIER.value:
            self.answers.respondent_has_permission = None

    def get_next(self):
        if self.answers.respondent_role != enums.RespondentRole.OWNER_OCCUPIER.value:
            return "RespondentHasPermission"
        else:
            return "Email"


class RespondentHasPermission(abstract_views.SingleQuestion):
    title = "Householder permission"
    type_ = abstract_views.QuestionType.YesNo
    percent_complete = COMPLETE_GROUP_0 + 3

    def get_question(self):
        # Wording of question depends on role:
        if self.answers.respondent_role == enums.RespondentRole.TENANT:
            return (
                "Do you have permission from the owner to contact us on their behalf?"
            )
        elif self.answers.respondent_role == enums.RespondentRole.LANDLORD:
            return (
                "Do you have permission from the tenants to contact us on their behalf?"
            )
        else:
            # Other
            return "Do you have permission from the owner and occupants to contact us on their behalf?"

    def get_initial(self):
        data = super().get_initial()

        # Specific case here - initial data from DB can only be true or null, otherwise
        # the whole Answers object gets deleted.
        if data.get("respondent_has_permission"):
            data["respondent_has_permission"] = "True"

        return data

    def get_next(self):
        if not self.answers.respondent_has_permission:
            return "NeedPermission"
        elif self.answers.is_occupant:
            return "Email"
        else:
            return "RespondentPostcode"


class NeedPermission(abstract_views.Question):
    title = "Sorry, we can't help you."
    template_name = "questionnaire/need_permission.html"
    percent_complete = COMPLETE_GROUP_0 + 4

    def get_initial(self):
        # If we don't have permission, we need to delete everything entered so far
        self.answers.delete()


class RespondentPostcode(abstract_views.SingleQuestion):
    title = "Your postcode"
    type_ = abstract_views.QuestionType.Text
    question = "Enter your postcode"
    supplementary = (
        "This is the postcode for your own address, not that of the property "
        "about which you're enquiring."
    )
    next = "RespondentAddress"
    percent_complete = COMPLETE_GROUP_0 + 5

    def sanitise_answer(self, data):
        data = postcodes.normalise(data)
        return data

    @staticmethod
    def validate_answer(value):
        if not postcodes.validate_household_postcode(value):
            raise ValidationError(
                "This does not appear to be a valid UK domestic postcode. Please check and re-enter"
            )


class RespondentAddress(abstract_views.Question):
    title = "Your address"
    form_class = questionnaire_forms.RespondentAddress
    template_name = "questionnaire/respondent_address.html"
    next = "Email"
    percent_complete = COMPLETE_GROUP_0 + 6
    prefilled_addresses = {}

    # Perform the API call to provide the choices for the address
    def get_form_kwargs(self):
        kwargs = super().get_form_kwargs()

        try:
            self.prefilled_addresses = {
                address.udprn: address
                for address in selectors.get_postcode(self.answers.respondent_postcode)
            }
        except ValueError:
            pass

        kwargs["prefilled_addresses"] = self.prefilled_addresses
        return kwargs

    def get_context_data(self, *args, **kwargs):
        context = super().get_context_data(*args, **kwargs)
        context["postcode"] = self.answers.respondent_postcode
        context["all_postcode_addresses"] = {
            key: {
                "address1": address.line_1,
                "address2": address.line_2,
                "address3": address.post_town,
            }
            for key, address in self.prefilled_addresses.items()
        }
        # TODO: fix inconsistency here: property gets three lines of address
        # (because post town of Plymouth is assumed)
        # but respondent can be elsewhere, so effectively gets two lines of
        # address and the third is the post town. Maybe this is fine?
        return context

    def pre_save(self):
        if (
            self.answers.respondent_udprn
            and int(self.answers.respondent_udprn) in self.prefilled_addresses
        ):
            selected_address = self.prefilled_addresses[
                int(self.answers.respondent_udprn)
            ]
            if not self.answers.respondent_address_1:
                # Populate fields if it wasn't already done by JS
                self.answers.respondent_address_1 = selected_address.line_1
                self.answers.respondent_address_2 = selected_address.line_2
                self.answers.respondent_address_3 = selected_address.post_town
        """ # TODO (maybe)
        There is an edge case where a user with JS disabled selects an
        address from the API-supplied list (which populates the address fields
        within self.answers), but then goes back and selects a
        different address from the list. Upon returning to the form, the
        individual address fields will be populated, but upon submission the
        existing address fields are not overwritten by the new value from the
        list. The view does not know whether JS is enabled when it sets the
        initial address field values so it provides the user-submitted values,
        which may have been edited from the API-supplied values. Possible
        solutions are:
        - Test to see whether the UDPRN has changed but address_1 has not
        - Split this into an additional step:
            1. postcode -> 2. select property/not in list -> 3. confirm address
          (would still have to check for a change in UDPRN before overwriting address?)
        - hide address selector if address fields are populated
        """


class Email(abstract_views.SingleQuestion):
    title = "Your email address"
    type_ = abstract_views.QuestionType.Text
    question = "Enter your email address"
    next = "ContactPhone"
    percent_complete = COMPLETE_GROUP_1 + 0

    @staticmethod
    def validate_answer(field):
        validate_email(field)


class ContactPhone(abstract_views.Question):
    title = "Your phone number"
    form_class = questionnaire_forms.RespondentPhone
    template_name = "questionnaire/respondent_phone.html"
    percent_complete = COMPLETE_GROUP_1 + 1

    def get_next(self):
        if self.answers.is_occupant:
            return "PropertyPostcode"
        else:
            return "OccupantName"


class OccupantName(abstract_views.Question):
    title = "Occupant name"
    template_name = "questionnaire/occupant_name.html"
    form_class = questionnaire_forms.OccupantName
    next = "PropertyPostcode"
    percent_complete = COMPLETE_GROUP_1 + 2


class PropertyPostcode(abstract_views.SingleQuestion):
    title = "Property postcode"
    type_ = abstract_views.QuestionType.Text
    question = "Enter the property postcode"
    supplementary = (
        "This is the postcode for the property about which you're enquiring."
    )
    next = "PropertyAddress"
    percent_complete = COMPLETE_GROUP_1 + 3

    def sanitise_answer(self, data):
        data = postcodes.normalise(data)
        return data

    @staticmethod
    def validate_answer(value):
        if not postcodes.validate_household_postcode(value):
            raise ValidationError(
                "This does not appear to be a valid UK domestic postcode. Please check and re-enter"
            )
        if value[0:2] != "PL":
            raise ValidationError(
                "This tool is only available to properties within the Plymouth Council area."
            )


class PropertyAddress(abstract_views.Question):
    title = "Property address"
    form_class = questionnaire_forms.PropertyAddress
    template_name = "questionnaire/property_address.html"
    next = "PropertyOwnership"
    percent_complete = COMPLETE_GROUP_1 + 4
    prefilled_addresses = {}

    # Perform the API call to provide the choices for the address
    def get_form_kwargs(self):
        kwargs = super().get_form_kwargs()

        try:
            # Cache these in the session to avoid another call on POST
            self.prefilled_addresses = {
                address.udprn: address
                for address in selectors.get_postcode(self.answers.property_postcode)
            }
        except ValueError:
            pass

        kwargs["prefilled_addresses"] = self.prefilled_addresses
        return kwargs

    def get_context_data(self, *args, **kwargs):
        context = super().get_context_data(*args, **kwargs)
        context["property_postcode"] = self.answers.property_postcode
        context["all_postcode_addresses"] = {
            key: {
                "address1": address.line_1,
                "address2": address.line_2,
                "address3": address.line_3,
            }
            for key, address in self.prefilled_addresses.items()
        }
        return context

    def pre_save(self):
        if (
            self.answers.property_udprn
            and int(self.answers.property_udprn) in self.prefilled_addresses
        ):
            selected_address = self.prefilled_addresses[
                int(self.answers.property_udprn)
            ]
            self.answers.uprn = selected_address.uprn or None
            if not self.answers.property_address_1:
                # Populate fields if it wasn't already done by JS
                self.answers.property_address_1 = selected_address.line_1
                self.answers.property_address_2 = selected_address.line_2
                self.answers.property_address_3 = selected_address.line_3

        # TODO (maybe) same edge case as with RespondentAddress above.


class PropertyOwnership(abstract_views.SingleQuestion):
    title = "Property ownership"
    type_ = abstract_views.QuestionType.Choices
    question = "What is the tenure of the property - how is it occupied?"
    choices = enums.PropertyOwnership.choices
    next = "Consents"
    percent_complete = COMPLETE_GROUP_1 + 5


class Consents(abstract_views.Question):
    title = "Your consent to our use of your data"
    question = "Please confirm how we can use your data"
    template_name = "questionnaire/consents.html"
    form_class = questionnaire_forms.Consents
    next = "SelectEPC"
    percent_complete = COMPLETE_GROUP_1 + 6


class SelectEPC(abstract_views.Question):
    title = "Energy Performance Certificate (EPC)"
    template_name = "questionnaire/select_epc.html"
    form_class = questionnaire_forms.SelectEPC
    candidate_epcs = {}
    next = "PropertyType"
    percent_complete = COMPLETE_GROUP_1 + 7

    def get_form_kwargs(self):
        """Pass the possible EPCs into the form."""
        kwargs = super().get_form_kwargs()
        kwargs["candidate_epcs"] = self.candidate_epcs
        return kwargs

    def prereq(self):
        try:
            postcode_epcs = epc.get_for_postcode(self.answers.property_postcode) or []

            # Try to reduce the possible EPCs by UPRN
            # (can only filter out anything with a different UPRN)
            # TODO could be some attempt to match the (full) address itself but it will
            # require a lot of experimentation for possibly not much benefit.
            # NB this does nothing with Data8 which cannot supply both UPRN & UDPRN
            if self.answers.uprn:
                postcode_epcs = [
                    epc
                    for epc in postcode_epcs
                    if epc.uprn == "" or epc.uprn == str(self.answers.uprn)
                ]
                # At this point anything with a UPRN will be our UPRN, move
                # that/them to the top of the list
                postcode_epcs.sort(reverse=True, key=lambda x: bool(x.uprn))
            self.candidate_epcs = {epc.id: epc for epc in postcode_epcs}
        except ValueError:
            pass

        if len(self.candidate_epcs) == 0:
            # No valid EPC. Continue.
            return self.redirect()

    def pre_save(self):
        # If we selected an EPC, this is where we interrogate its data to
        # pre-populate all the property energy performance questions
        if self.answers.selected_epc:
            selected_epc = self.candidate_epcs[self.answers.selected_epc]
            self.answers = services.prepopulate_from_epc(self.answers, selected_epc)
            self.answers.save()
        else:
            # Make sure it's been deselected
            self.answers = services.depopulate_orig_fields(self.answers)


class PropertyType(abstract_views.Question):
    title = "Property type"
    question = "What type of property is this?"
    template_name = "questionnaire/property_type.html"
    form_class = questionnaire_forms.PropertyType
    next = "PropertyAgeBand"
    percent_complete = COMPLETE_GROUP_2 + 0

    def get_initial(self):
        data = super().get_initial()
        if data.get("property_type"):
            data["data_correct"] = bool(
                data.get("property_type_orig")
                and data.get("property_form_orig")
                and data["property_type"] == data["property_type_orig"]
                and data["property_form"] == data["property_form_orig"]
            )
        return data

    def get_context_data(self, *args, **kwargs):
        context = super().get_context_data(*args, **kwargs)

        # Send in the enums
        if self.answers.property_type_orig:
            context["initial_type"] = enums.PropertyType(
                self.answers.property_type_orig
            ).label
            context["initial_form"] = enums.PropertyForm(
                self.answers.property_form_orig
            ).label

        return context


class PropertyAgeBand(abstract_views.SinglePrePoppedQuestion):
    title = "Property age"
    question = "When was the property built?"
    type_ = abstract_views.QuestionType.Choices
    choices = enums.PropertyAgeBand.choices
    percent_complete = COMPLETE_GROUP_2 + 1

    def pre_save(self):
        # If we didn't get the likely wall type, infer from the age now.
        if not self.answers.wall_type_orig:
            self.answers.wall_type_orig = (
                enums.WallType.SOLID
                if int(self.answers.property_age_band) < 1930
                else enums.WallType.CAVITY
            )

    def get_next(self):
        # We may have decided to skip ahead
        if (
            not self.answers.wall_inferences_complete()
            or self.answers.will_correct_walls
        ):
            # the most common situation - don't skip anything
            return "WallType"
        elif (
            not self.answers.floor_inferences_complete()
            or self.answers.will_correct_floor
        ):
            return "SuspendedFloor"
        elif (
            not self.answers.roof_inferences_complete()
            or self.answers.will_correct_roof
        ):
            return "UnheatedLoft"
        elif (
            not self.answers.heating_inferences_complete()
            or self.answers.will_correct_heating
        ):
            return "GasBoilerPresent"
        else:
            return "HasSolarPv"


class WallType(abstract_views.SinglePrePoppedQuestion):
    title = "Wall type"
    question = "What type of outside walls does the property have?"
    type_ = abstract_views.QuestionType.Choices
    choices = enums.WallType.choices
    note = (
        "If the property has more than one type of outside wall, choose the one "
        "that makes up the most of the external area."
    )
    next = "WallsInsulated"
    percent_complete = COMPLETE_GROUP_2 + 2


class WallsInsulated(abstract_views.SinglePrePoppedQuestion):
    title = "Wall type"
    question = "Are the outside walls in this property insulated?"
    type_ = abstract_views.QuestionType.YesNo
    note = (
        "If only some of the outside walls are insulated, choose the option that "
        "applies to the largest external area."
    )
    percent_complete = COMPLETE_GROUP_2 + 3

    def get_next(self):
        # We may have decided to skip ahead
        if (
            not self.answers.floor_inferences_complete()
            or self.answers.will_correct_floor
        ):
            # the most common situation - don't skip anything
            return "SuspendedFloor"
        elif (
            not self.answers.roof_inferences_complete()
            or self.answers.will_correct_roof
        ):
            return "UnheatedLoft"
        elif (
            not self.answers.heating_inferences_complete()
            or self.answers.will_correct_heating
        ):
            return "GasBoilerPresent"
        else:
            return "HasSolarPv"


class SuspendedFloor(abstract_views.SinglePrePoppedQuestion):
    title = "Floor type"
    question = (
        "Does the property have a suspended timber ground floor with a void underneath?"
    )
    type_ = abstract_views.QuestionType.YesNo
    note = (
        "If the property has different types of ground floor, choose the option that applies "
        "to the largest floor area. If the property is a non-ground-floor flat, select 'No'."
    )
    percent_complete = COMPLETE_GROUP_2 + 4

    def prereq(self):
        # We may have decided to skip this part
        if (
            self.answers.floor_inferences_complete()
            and self.answers.will_correct_floor is False
        ):
            return self.redirect("UnheatedLoft")

    def pre_save(self):
        # Obliterate values from the path never taken (in case of reversing)
        if not self.answers.suspended_floor:
            self.answers.suspended_floor_insulated = None

    def get_next(self):
        if self.answers.suspended_floor:
            return "SuspendedFloorInsulated"
        else:
            # We may have decided to skip ahead
            if (
                not self.answers.roof_inferences_complete()
                or self.answers.will_correct_roof
            ):
                # the most common situation - don't skip anything
                return "UnheatedLoft"
            elif (
                not self.answers.heating_inferences_complete()
                or self.answers.will_correct_heating
            ):
                return "GasBoilerPresent"
            else:
                return "HasSolarPv"


class SuspendedFloorInsulated(abstract_views.SinglePrePoppedQuestion):
    title = "Floor insulation"
    question = "Is the suspended timber floor insulated?"
    type_ = abstract_views.QuestionType.YesNo
    percent_complete = COMPLETE_GROUP_2 + 5

    def get_next(self):
        # We may have decided to skip ahead
        if (
            not self.answers.roof_inferences_complete()
            or self.answers.will_correct_roof
        ):
            # the most common situation - don't skip anything
            return "UnheatedLoft"
        elif (
            not self.answers.heating_inferences_complete()
            or self.answers.will_correct_heating
        ):
            return "GasBoilerPresent"
        else:
            return "HasSolarPv"


class UnheatedLoft(abstract_views.SinglePrePoppedQuestion):
    title = "Property roof"
    question = "Does the property have an unheated loft space directly above it?"
    type_ = abstract_views.QuestionType.YesNo
    percent_complete = COMPLETE_GROUP_2 + 6

    def get_note(self):
        if self.answers.property_type == enums.PropertyType.FLAT:
            return "If the flat isn't on the top floor, please answer 'no'."

        return None

    def prereq(self):
        # We may have decided to skip this part
        if (
            self.answers.roof_inferences_complete()
            and self.answers.will_correct_roof is False
        ):
            return self.redirect("GasBoilerPresent")

    def pre_save(self):
        # Obliterate values from the path never taken (in case of reversing)
        if self.answers.unheated_loft:
            self.answers.room_in_roof = None
            self.answers.rir_insulated = None
            self.answers.flat_roof = None
            self.answers.flat_roof_insulated = ""
        else:
            self.answers.roof_space_insulated = None

    def get_next(self):
        if self.answers.unheated_loft:
            return "RoofSpaceInsulated"
        else:
            return "RoomInRoof"


class RoomInRoof(abstract_views.SinglePrePoppedQuestion):
    title = "Room in roof"
    question = "Is there a room in the roof space of the property, as a loft conversion or otherwise?"
    type_ = abstract_views.QuestionType.YesNo
    percent_complete = COMPLETE_GROUP_2 + 7

    def pre_save(self):
        # Obliterate values from the path never taken (in case of reversing)
        if self.answers.room_in_roof:
            self.answers.flat_roof = None
            self.answers.flat_roof_insulated = ""
        else:
            self.answers.rir_insulated = None

    def get_next(self):
        if self.answers.room_in_roof:
            return "RirInsulated"
        else:
            return "FlatRoof"


class RirInsulated(abstract_views.SinglePrePoppedQuestion):
    title = "Room in roof insulation"
    question = "Has the room in the roof space been well insulated?"
    type_ = abstract_views.QuestionType.YesNo
    percent_complete = COMPLETE_GROUP_2 + 8

    def get_next(self):
        # We may have decided to skip ahead
        if (
            not self.answers.heating_inferences_complete()
            or self.answers.will_correct_heating
        ):
            # the most common situation - don't skip anything
            return "GasBoilerPresent"
        else:
            return "HasSolarPv"


class RoofSpaceInsulated(abstract_views.SinglePrePoppedQuestion):
    title = "Loft insulation"
    question = "Has the unheated loft space been well insulated?"
    type_ = abstract_views.QuestionType.YesNo
    note = "By 'well insulated' we mean with at least 250mm of mineral wool, or equivalent."
    percent_complete = COMPLETE_GROUP_2 + 9

    def get_next(self):
        # We may have decided to skip ahead
        if (
            not self.answers.heating_inferences_complete()
            or self.answers.will_correct_heating
        ):
            # the most common situation - don't skip anything
            return "GasBoilerPresent"
        else:
            return "HasSolarPv"


class FlatRoof(abstract_views.SinglePrePoppedQuestion):
    title = "Flat roof"
    question = "Does the property have a flat roof?"
    type_ = abstract_views.QuestionType.YesNo
    note = (
        "If the property has different roof types, choose the answer that applies "
        "to the largest roof area."
    )
    percent_complete = COMPLETE_GROUP_2 + 10

    def pre_save(self):
        # Obliterate values from the path never taken (in case of reversing)
        if not self.answers.flat_roof:
            self.answers.flat_roof_insulated = ""

    def get_next(self):
        if self.answers.flat_roof:
            return "FlatRoofInsulated"
        else:
            # We may have decided to skip ahead
            if (
                not self.answers.heating_inferences_complete()
                or self.answers.will_correct_heating
            ):
                # the most common situation - don't skip anything
                return "GasBoilerPresent"
            else:
                return "HasSolarPv"


class FlatRoofInsulated(abstract_views.SingleQuestion):
    title = "Flat roof type"
    question = "Is your flat roof well insulated?"
    type_ = abstract_views.QuestionType.Choices
    next = "GasBoilerPresent"
    choices = enums.InsulationConfidence.choices
    percent_complete = COMPLETE_GROUP_2 + 11

    def get_next(self):
        # We may have decided to skip ahead
        if (
            not self.answers.heating_inferences_complete()
            or self.answers.will_correct_heating
        ):
            # the most common situation - don't skip anything
            return "GasBoilerPresent"
        else:
            return "HasSolarPv"


class GasBoilerPresent(abstract_views.SinglePrePoppedQuestion):
    title = "Gas boiler"
    question = "Does the property have a central heating system with a boiler running off mains gas?"
    type_ = abstract_views.QuestionType.YesNo
    percent_complete = COMPLETE_GROUP_3 + 0

    def prereq(self):
        # We may have decided to skip this part (unlikely that we had the option!)
        if (
            self.answers.heating_inferences_complete()
            and self.answers.will_correct_heating is False
        ):
            return self.redirect("HasSolarPv")

    def pre_save(self):
        # Obliterate values from the path never taken (in case of reversing)
        if self.answers.gas_boiler_present:
            self.answers.other_heating_present = None
            self.answers.other_heating_fuel = ""
            self.answers.storage_heaters_present = None
            self.answers.hhrshs_present = None
            self.answers.on_mains_gas = None
            self.answers.heat_pump_present = None
        else:
            self.answers.gas_boiler_age = ""
            self.answers.gas_boiler_broken = None

    def get_next(self):
        if self.answers.gas_boiler_present:
            return "HwtPresent"
        else:
            return "OnMainsGas"


class OnMainsGas(abstract_views.SinglePrePoppedQuestion):
    title = "Mains gas"
    question = "Is the property connected to the mains gas network?"
    type_ = abstract_views.QuestionType.YesNo
    next = "OtherHeatingPresent"
    percent_complete = COMPLETE_GROUP_3 + 1


class OtherHeatingPresent(abstract_views.SinglePrePoppedQuestion):
    title = "Other central heating system"
    question = "Does the property have a non-gas central heating system?"
    type_ = abstract_views.QuestionType.YesNo
    percent_complete = COMPLETE_GROUP_3 + 2

    def pre_save(self):
        # Obliterate values from the path never taken (in case of reversing)
        if self.answers.other_heating_present:
            self.answers.storage_heaters_present = None
            self.answers.hhrshs_present = None
        else:
            self.answers.hwt_present = None
            self.answers.other_heating_fuel = ""

    def get_next(self):
        if self.answers.other_heating_present:
            return "HwtPresent"
        else:
            return "StorageHeatersPresent"


class HwtPresent(abstract_views.SingleQuestion):
    title = "Hot water tank"
    question = "Does the property have a hot water tank?"
    type_ = abstract_views.QuestionType.YesNo
    percent_complete = COMPLETE_GROUP_3 + 3

    def get_next(self):
        if self.answers.gas_boiler_present:
            return "GasBoilerAge"
        else:
            return "HeatPumpPresent"


class HeatPumpPresent(abstract_views.SinglePrePoppedQuestion):
    title = "Heat pump"
    question = "Is the heating system powered by a heat pump?"
    type_ = abstract_views.QuestionType.YesNo
    percent_complete = COMPLETE_GROUP_3 + 4

    def pre_save(self):
        # Obliterate values from the path never taken (in case of reversing)
        if self.answers.heat_pump_present:
            self.answers.other_heating_fuel = None

    def get_next(self):
        if self.answers.heat_pump_present:
            return "HasSolarPv"
        else:
            return "OtherHeatingFuel"


class OtherHeatingFuel(abstract_views.SinglePrePoppedQuestion):
    title = "Heating fuel source"
    question = "What fuel does the central heating system run on?"
    type_ = abstract_views.QuestionType.Choices
    choices = enums.NonGasFuel.choices
    next = "HasSolarPv"
    percent_complete = COMPLETE_GROUP_3 + 5


class GasBoilerAge(abstract_views.SingleQuestion):
    title = "Boiler age"
    question = "When was the current boiler installed?"
    type_ = abstract_views.QuestionType.Choices
    choices = enums.BoilerAgeBand.choices
    next = "GasBoilerBroken"
    percent_complete = COMPLETE_GROUP_3 + 6


class GasBoilerBroken(abstract_views.SingleQuestion):
    title = "Boiler condition"
    question = "Is the gas boiler currently broken?"
    type_ = abstract_views.QuestionType.YesNo
    next = "HeatingControls"
    percent_complete = COMPLETE_GROUP_3 + 7


class HeatingControls(abstract_views.Question):
    title = "Heating controls"
    template_name = "questionnaire/heating_controls.html"
    form_class = questionnaire_forms.HeatingControls
    next = "HasSolarPv"
    percent_complete = COMPLETE_GROUP_3 + 8

    def get_initial(self):
        data = super().get_initial()
        for field in self.get_form_class().declared_fields:
            orig_field = field + "_orig"
            data[field] = getattr(self.answers, field)
            if data[field] is None:
                data[field] = getattr(self.answers, orig_field, None)

        return data

    def get_context_data(self, *args, **kwargs):
        context = super().get_context_data(*args, **kwargs)

        for field in self.get_form_class().declared_fields:
            orig_field = field + "_orig"
            context[orig_field] = getattr(self.answers, orig_field, None)
            if context[orig_field]:
                context["any_orig"] = True

        return context


class StorageHeatersPresent(abstract_views.SinglePrePoppedQuestion):
    title = "Storage heaters"
    question = "Are there storage heaters in the property?"
    type_ = abstract_views.QuestionType.YesNo
    next = "HhrshsPresent"
    percent_complete = COMPLETE_GROUP_3 + 9

    def pre_save(self):
        # Obliterate values from the path never taken (in case of reversing)
        if self.answers.storage_heaters_present:
            self.answers.electric_radiators_present = None
        else:
            self.answers.hhrshs_present = None

    def get_next(self):
        if self.answers.storage_heaters_present:
            return "HhrshsPresent"
        else:
            return "ElectricRadiatorsPresent"


class ElectricRadiatorsPresent(abstract_views.SinglePrePoppedQuestion):
    title = "Electric radiators"
    question = "Are there other electric radiators in the property?"
    note = "These may be fixed panel radiators or freestanding heaters."
    type_ = abstract_views.QuestionType.YesNo
    next = "HasSolarPv"
    percent_complete = COMPLETE_GROUP_3 + 10


class HhrshsPresent(abstract_views.SingleQuestion):
    title = "Storage heater performance"
    question = "Are the storage heaters in the property Dimplex Quantum or other high heat retention storage heaters?"
    type_ = abstract_views.QuestionType.YesNo
    next = "HasSolarPv"
    percent_complete = COMPLETE_GROUP_3 + 11


class HasSolarPv(abstract_views.SinglePrePoppedQuestion):
    title = "Solar PV"
    question = "Does this property have a Solar PV (Photovoltaic) installation?"
    type_ = abstract_views.QuestionType.YesNo
<<<<<<< HEAD
    next = "InConservationArea"
    percent_complete = COMPLETE_GROUP_4 + 0


class InConservationArea(abstract_views.SingleQuestion):
    title = "Conservation area"
    question = "Is this property in a conservation area?"
    type_ = abstract_views.QuestionType.YesNo
    percent_complete = COMPLETE_GROUP_4 + 1
=======
>>>>>>> ed460a52

    def get_next(self):
        if selectors.data_was_changed(self.answers):
            return "AccuracyWarning"
        else:
            return "Occupants"


class AccuracyWarning(abstract_views.Question):
    template_name = "questionnaire/accuracy_warning.html"
    title = "Data has been changed"
    next = "Occupants"
    percent_complete = COMPLETE_GROUP_4 + 2


class Occupants(abstract_views.Question):
    template_name = "questionnaire/occupants.html"
    title = "Household composition"
    next = "HouseholdIncome"
    percent_complete = COMPLETE_GROUP_5 + 0
    form_class = questionnaire_forms.Occupants


class HouseholdIncome(abstract_views.SingleQuestion):
    answer_field = "total_income_lt_30k"
    question = "Is the household income less than £30,000 before tax?"
    note = (
        "Household income means the combined income of everyone living in the property."
    )
    title = "Gross household income"
    type_ = abstract_views.QuestionType.Choices
    choices = enums.IncomeIsUnderThreshold.choices
    percent_complete = COMPLETE_GROUP_5 + 1

    def pre_save(self):
        # Obliterate values from the path never taken (in case of reversing)
        if self.answers.total_income_lt_30k == enums.IncomeIsUnderThreshold.YES.value:
            self.answers.take_home_lt_30k = enums.IncomeIsUnderThreshold.YES.value
            self.answers.disability_benefits = None
            self.answers.child_benefit = None
            self.answers.child_benefit_threshold = None
            self.answers.income_lt_child_benefit_threshold = None

    def get_next(self):
        if self.answers.total_income_lt_30k == enums.IncomeIsUnderThreshold.YES.value:
            return "Vulnerabilities"
        else:
            return "HouseholdTakeHomeIncome"


class HouseholdTakeHomeIncome(abstract_views.SingleQuestion):
    answer_field = "take_home_lt_30k"
    question = (
        "Is the household income less than £30,000 after tax, mortgage/rent, "
        " and energy bills?"
    )
    note = (
        "Household income means the combined income of everyone living in the property."
    )
    title = "Total household pay after costs"
    next = "DisabilityBenefits"
    type_ = abstract_views.QuestionType.Choices
    choices = enums.IncomeIsUnderThreshold.choices
    percent_complete = COMPLETE_GROUP_5 + 2


class DisabilityBenefits(abstract_views.SingleQuestion):
    title = "Diability benefits"
    type_ = abstract_views.QuestionType.YesNo
    question = (
        "Does anybody living in the home receive any disability related benefits?"
    )
    note = (
        "This would include: Attendance Allowance, Carers Allowance, Disability Living Allowance, "
        "Income Related ESA, Personal Independence Payment, Armed Forces Independence Payment, "
        "Industrial Injuries Disablement Benefit, Mobility Supplement or Severe Disablement Allowance."
    )
    percent_complete = COMPLETE_GROUP_5 + 3

    def pre_save(self):
        # Obliterate values from the path never taken (in case of reversing)
        if self.answers.disability_benefits:
            self.answers.child_benefit = None
            self.answers.child_benefit_number_elsewhere = None
            self.answers.child_benefit_claimant_type = None
            self.answers.child_benefit_summary = None
            self.answers.child_benefit_threshold = None
            self.answers.income_lt_child_benefit_threshold = None

    def get_next(self):
        if self.answers.disability_benefits:
            return "Vulnerabilities"
        else:
            return "ChildBenefit"


class ChildBenefit(abstract_views.SingleQuestion):
    title = "Child benefit"
    type_ = abstract_views.QuestionType.YesNo
    question = "Does anybody living in the home receive Child Benefit?"
    percent_complete = COMPLETE_GROUP_5 + 4

    def pre_save(self):
        # Set the benefit threshold dependent on the household composition
        if not self.answers.child_benefit:
            # Obliterate values from the etc.
            self.answers.child_benefit_threshold = None
            self.answers.income_lt_child_benefit_threshold = None

    def get_next(self):
        if self.answers.child_benefit:
            return "ChildBenefitNumberElsewhere"
        else:
            return "Vulnerabilities"


class ChildBenefitNumberElsewhere(abstract_views.SingleQuestion):
    title = "Child benefit living elsewhere"
    type_ = abstract_views.QuestionType.Choices
    choices = enums.UpToFourOrMore.choices
    question = (
        "Thinking of the adult that receives child benefit and lives "
        "within the house. <br>"
        "How many children do they have that live somewhere else most of the "
        "time (more than 50%) and for who they: "
        "<ul>"
        " <li>receive child benefit; or,</li>"
        " <li>pay at least £21.80 per week towards looking after the child?</li>"
        "</ul>"
    )
    percent_complete = COMPLETE_GROUP_5 + 5

    def get_next(self):
        if self.answers.adults > 1:
            return "ChildBenefitClaimantType"
        else:
            return "Vulnerabilities"


class ChildBenefitClaimantType(abstract_views.SingleQuestion):
    title = "Type of Child benefit claimant"
    next = "ChildBenefitSummary"
    type_ = abstract_views.QuestionType.Choices
    choices = enums.ChildBenefitClaimantType.choices
    question = (
        "Thinking of the adult that receives child benefit and lives within "
        "the house.<br>"
        "Is that adult living with a partner (someone they are married to, "
        "civil partnered with or cohabitating as a couple) or single and "
        "living with other adults?"
    )
    percent_complete = COMPLETE_GROUP_5 + 6


class ChildBenefitSummary(abstract_views.Question):
    template_name = "questionnaire/child_benefit_summary.html"
    next = "IncomeLtChildBenefitThreshold"
    form_class = questionnaire_forms.ChildBenefitSummary
    percent_complete = COMPLETE_GROUP_5 + 7

    def get_context_data(self, *args, **kwargs):
        context = super().get_context_data(*args, **kwargs)
        context.update(
            {
                "answers": self.answers,
            }
        )
        return context

    def get_initial(self):
        data = super().get_initial()
        if self.answers.child_benefit_eligibility_complete is not None:
            data["confirm_or_amend"] = (
                "YES" if self.answers.child_benefit_eligibility_complete else "NO"
            )
        return data

    def pre_save(self):
        # Catch a request to go back & edit
        if self.answers.confirm_or_amend == "AMEND":
            self.answers.child_benefit_eligibility_complete = None
            self.next = "ChildBenefit"
        else:
            self.answers.child_benefit_eligibility_complete = (
                self.answers.confirm_or_amend == "YES"
            )


class IncomeLtChildBenefitThreshold(abstract_views.SingleQuestion):
    """IncomeLtChildBenefitThreshold.

    The income threshold depends on the type of claimant and number of
    children/qualifying young persons:

        see: utils.get_child_benefit_threshold

    https://www.legislation.gov.uk/uksi/2018/1183/schedule/2/made

    """

    title = "Income in relation to child benefit threshold"
    next = "Vulnerabilities"
    percent_complete = COMPLETE_GROUP_5 + 8
    type_ = abstract_views.QuestionType.YesNo

    def get_question(self):
        assert self.answers.child_benefit_threshold is not None

        if (
            self.answers.child_benefit_claimant_type
            == enums.ChildBenefitClaimantType.SINGLE
        ):
            return (
                "Is the income of the person receiving child benefit less than "
                f"£{self.answers.child_benefit_threshold:,} "
                "before tax?"
            )
        elif (
            self.answers.child_benefit_claimant_type
            == enums.ChildBenefitClaimantType.JOINT
        ):
            return (
                "Is the income of the couple (the person receiving child "
                "benefit and their partner) less than "
                f"£{self.answers.child_benefit_threshold:,} "
                "before tax?"
            )

    def prereq(self):
        self.answers.child_benefit_threshold = utils.get_child_benefit_threshold(
            self.answers
        )


class Vulnerabilities(abstract_views.Question):
    template_name = "questionnaire/vulnerabilities.html"
    title = "Specific vulnerabilities of household members"
    next = "RecommendedMeasures"
    percent_complete = COMPLETE_GROUP_5 + 9
    form_class = questionnaire_forms.Vulnerabilities


class RecommendedMeasures(abstract_views.Question):
    template_name = "questionnaire/recommended_measures.html"
    title = "Recommendations for this property"
    percent_complete = COMPLETE_GROUP_6 + 0

    def get_context_data(self, *args, **kwargs):
        context = super().get_context_data(*args, **kwargs)
        measures = utils.determine_recommended_measures(self.answers)
        for measure in measures:
            measure.disruption = utils.get_disruption(measure)
            measure.comfort_benefit = utils.get_comfort_benefit(measure)
            measure.bill_impact = utils.get_bill_impact(measure)
            measure.funding_likelihood = utils.get_funding_likelihood(measure)

        context["measures"] = measures
        context["sw_insulation_warning"] = (
            enums.PossibleMeasures.SOLID_WALL_INSULATION in context["measures"]
            and self.answers.in_conservation_area is True
        )

        context["rating"] = utils.get_overall_rating(self.answers)

        return context

    def get_next(self):
        if self.request.POST.get("finish_now", "") == "True":
            services.close_questionnaire(self.answers)
            return "Completed"
        else:
            return "ToleratedDisruption"


class ToleratedDisruption(abstract_views.SingleQuestion):
    title = "Disruption preference"
    question = "What level of disruption would be acceptable during home upgrade works?"
    type_ = abstract_views.QuestionType.Choices
    next = "StateOfRepair"
    percent_complete = COMPLETE_GROUP_6 + 1

    def get_choices(self):
        # Only non-owners get to answer "I don't know"
        if self.answers.is_owner:
            return enums.ToleratedDisruption.choices[:-1]
        else:
            return enums.ToleratedDisruption.choices

    def get_note(self):
        if not self.answers.is_owner:
            return (
                "Please answer on behalf of the owner if you can, or select "
                "\"I don't know\" if you don't know the owner's motivations."
            )


class StateOfRepair(abstract_views.SingleQuestion):
    title = "State of repair"
    question = "What condition is the property currently in?"
    type_ = abstract_views.QuestionType.Choices
    next = "Motivations"
    percent_complete = COMPLETE_GROUP_6 + 2

    def get_choices(self):
        # Only non-owners get to answer "I don't know"
        if self.answers.is_owner:
            return enums.StateOfRepair.choices[:-1]
        else:
            return enums.StateOfRepair.choices


class Motivations(abstract_views.Question):
    title = "Motivations"
    template_name = "questionnaire/motivations.html"
    form_class = questionnaire_forms.Motivations
    next = "ContributionCapacity"
    percent_complete = COMPLETE_GROUP_6 + 3

    def get_context_data(self):
        data = super().get_context_data()
        data["is_owner"] = self.answers.is_owner

        return data

    def pre_save(self):
        if self.answers.motivation_unknown:
            self.answers.motivation_better_comfort = None
            self.answers.motivation_lower_bills = None
            self.answers.motivation_environment = None


class ContributionCapacity(abstract_views.SingleQuestion):
    title = "Your ability to contribute"
    type_ = abstract_views.QuestionType.Choices
    percent_complete = COMPLETE_GROUP_6 + 4

    def get_question(self):
        if self.answers.is_owner:
            return (
                "Would you be willing to contribute towards a package of improvements "
                "to your home in order to get the best outcome for your home?"
            )
        else:
            return (
                "Would the owner be willing to contribute towards a package of "
                "improvements in order to get the best outcome for their home?"
            )

    def get_choices(self):
        # Only non-owners get to answer "I don't know"
        if self.answers.is_owner:
            return enums.ContributionCapacity.choices[:-1]
        else:
            return enums.ContributionCapacity.choices

    def get_note(self):
        if not self.answers.is_owner:
            return (
                "Please answer on behalf of the owner if you can, or select "
                "\"I don't know\" if you don't know the owner's ability and "
                "willingness to contribute."
            )

    def pre_save(self):
        # Set up the number of adults we want for the next step
        services.sync_household_adults(self.answers)

    def get_next(self):
        rating = utils.get_overall_rating(self.answers)
        if rating in [enums.RAYG.GREEN, enums.RAYG.YELLOW]:
            return "Adult1Name"
        else:
            return "NothingAtThisTime"


class Adult1Name(abstract_views.HouseholdAdultName):
    adult_number = 1
    percent_complete = COMPLETE_GROUP_7 + 0


class Adult1Employment(abstract_views.HouseholdAdultEmployment):
    adult_number = 1
    percent_complete = COMPLETE_GROUP_7 + 1


class Adult1EmploymentIncome(abstract_views.HouseholdAdultEmploymentIncome):
    adult_number = 1
    percent_complete = COMPLETE_GROUP_7 + 2


class Adult1SelfEmploymentIncome(abstract_views.HouseholdAdultSelfEmploymentIncome):
    adult_number = 1
    percent_complete = COMPLETE_GROUP_7 + 3


class Adult1WelfareBenefits(abstract_views.HouseholdAdultWelfareBenefits):
    adult_number = 1
    percent_complete = COMPLETE_GROUP_7 + 4


class Adult1WelfareBenefitAmounts(abstract_views.HouseholdAdultWelfareBenefitAmounts):
    adult_number = 1
    percent_complete = COMPLETE_GROUP_7 + 5


class Adult1PensionIncome(abstract_views.HouseholdAdultPensionIncome):
    adult_number = 1
    percent_complete = COMPLETE_GROUP_7 + 6


class Adult1SavingsIncome(abstract_views.HouseholdAdultSavingsIncome):
    adult_number = 1
    percent_complete = COMPLETE_GROUP_7 + 7


class Adult2Name(abstract_views.HouseholdAdultName):
    adult_number = 2
    percent_complete = COMPLETE_GROUP_7 + 8


class Adult2Employment(abstract_views.HouseholdAdultEmployment):
    adult_number = 2
    percent_complete = COMPLETE_GROUP_7 + 9


class Adult2EmploymentIncome(abstract_views.HouseholdAdultEmploymentIncome):
    adult_number = 2
    percent_complete = COMPLETE_GROUP_7 + 10


class Adult2SelfEmploymentIncome(abstract_views.HouseholdAdultSelfEmploymentIncome):
    adult_number = 2
    percent_complete = COMPLETE_GROUP_7 + 11


class Adult2WelfareBenefits(abstract_views.HouseholdAdultWelfareBenefits):
    adult_number = 2
    percent_complete = COMPLETE_GROUP_7 + 12


class Adult2WelfareBenefitAmounts(abstract_views.HouseholdAdultWelfareBenefitAmounts):
    adult_number = 2
    percent_complete = COMPLETE_GROUP_7 + 13


class Adult2PensionIncome(abstract_views.HouseholdAdultPensionIncome):
    adult_number = 2
    percent_complete = COMPLETE_GROUP_7 + 14


class Adult2SavingsIncome(abstract_views.HouseholdAdultSavingsIncome):
    adult_number = 2
    percent_complete = COMPLETE_GROUP_7 + 15


class Adult3Name(abstract_views.HouseholdAdultName):
    adult_number = 3
    percent_complete = COMPLETE_GROUP_7 + 16


class Adult3Employment(abstract_views.HouseholdAdultEmployment):
    adult_number = 3
    percent_complete = COMPLETE_GROUP_7 + 17


class Adult3EmploymentIncome(abstract_views.HouseholdAdultEmploymentIncome):
    adult_number = 3
    percent_complete = COMPLETE_GROUP_7 + 18


class Adult3SelfEmploymentIncome(abstract_views.HouseholdAdultSelfEmploymentIncome):
    adult_number = 3
    percent_complete = COMPLETE_GROUP_7 + 19


class Adult3WelfareBenefits(abstract_views.HouseholdAdultWelfareBenefits):
    adult_number = 3
    percent_complete = COMPLETE_GROUP_7 + 20


class Adult3WelfareBenefitAmounts(abstract_views.HouseholdAdultWelfareBenefitAmounts):
    adult_number = 3
    percent_complete = COMPLETE_GROUP_7 + 21


class Adult3PensionIncome(abstract_views.HouseholdAdultPensionIncome):
    adult_number = 3
    percent_complete = COMPLETE_GROUP_7 + 22


class Adult3SavingsIncome(abstract_views.HouseholdAdultSavingsIncome):
    adult_number = 3
    percent_complete = COMPLETE_GROUP_7 + 23


class Adult4Name(abstract_views.HouseholdAdultName):
    adult_number = 4
    percent_complete = COMPLETE_GROUP_7 + 24


class Adult4Employment(abstract_views.HouseholdAdultEmployment):
    adult_number = 4
    percent_complete = COMPLETE_GROUP_7 + 25


class Adult4EmploymentIncome(abstract_views.HouseholdAdultEmploymentIncome):
    adult_number = 4
    percent_complete = COMPLETE_GROUP_7 + 26


class Adult4SelfEmploymentIncome(abstract_views.HouseholdAdultSelfEmploymentIncome):
    adult_number = 4
    percent_complete = COMPLETE_GROUP_7 + 27


class Adult4WelfareBenefits(abstract_views.HouseholdAdultWelfareBenefits):
    adult_number = 4
    percent_complete = COMPLETE_GROUP_7 + 28


class Adult4WelfareBenefitAmounts(abstract_views.HouseholdAdultWelfareBenefitAmounts):
    adult_number = 4
    percent_complete = COMPLETE_GROUP_7 + 29


class Adult4PensionIncome(abstract_views.HouseholdAdultPensionIncome):
    adult_number = 4
    percent_complete = COMPLETE_GROUP_7 + 30


class Adult4SavingsIncome(abstract_views.HouseholdAdultSavingsIncome):
    adult_number = 4
    percent_complete = COMPLETE_GROUP_7 + 31


class HouseholdSummary(abstract_views.Question):
    template_name = "questionnaire/household_summary.html"
    next = "EligibilitySummary"
    percent_complete = COMPLETE_GROUP_8 + 0
    form_class = questionnaire_forms.HouseholdSummary

    def get_context_data(self, *args, **kwargs):
        context = super().get_context_data(*args, **kwargs)
        context["calculated_income"] = utils.calculate_household_income(self.answers)
        context["adult_incomes"] = [
            {"name": adult.full_name, "income": utils.calculate_adult_income(adult)}
            for adult in self.answers.householdadult_set.all()
        ]
        return context

    def get_initial(self):
        data = super().get_initial()
        if self.answers.incomes_complete is not None:
            data["confirm_or_amend_income"] = (
                "YES" if self.answers.incomes_complete else "NO"
            )

        return data

    def pre_save(self):
        # Catch a request to go back & edit
        if self.answers.confirm_or_amend_income == "AMEND":
            self.answers.incomes_complete = None
            self.next = "Adult1Name"
        else:
            self.answers.incomes_complete = (
                self.answers.confirm_or_amend_income == "YES"
            )
            if utils.calculate_household_income(self.answers) < 30000:
                self.answers.take_home_lt_30k_confirmation = True


class EligibilitySummary(abstract_views.Question):
    template_name = "questionnaire/eligibility_summary.html"
    next = "Completed"
    percent_complete = COMPLETE_GROUP_8 + 1

    def get_context_data(self, *args, **kwargs):
        context = super().get_context_data(*args, **kwargs)
        context["property_rating"] = utils.get_property_rating(self.answers)
        context["financial_eligibility"] = utils.get_financial_eligibility(self.answers)
        context["incomes_complete"] = self.answers.incomes_complete
        return context

    def pre_save(self):
        services.close_questionnaire(self.answers)


class NothingAtThisTime(abstract_views.Question):
    template_name = "questionnaire/nothing_at_this_time.html"
    form_class = questionnaire_forms.NothingAtThisTime
    percent_complete = COMPLETE_GROUP_8 + 2

    def get_context_data(self, *args, **kwargs):
        context = super().get_context_data(*args, **kwargs)
        context["future_schemes_consent_given"] = self.answers.consented_future_schemes
        context["rating"] = utils.get_overall_rating(self.answers)
        return context

    def get_next(self):
        services.close_questionnaire(self.answers)
        return "Completed"


class Completed(TemplateView):
    template_name = "questionnaire/completed.html"

    def get_context_data(self, *args, **kwargs):
        context = super().get_context_data(*args, **kwargs)
        context["percent_complete"] = COMPLETE_GROUP_9

        return context<|MERGE_RESOLUTION|>--- conflicted
+++ resolved
@@ -955,18 +955,7 @@
     title = "Solar PV"
     question = "Does this property have a Solar PV (Photovoltaic) installation?"
     type_ = abstract_views.QuestionType.YesNo
-<<<<<<< HEAD
-    next = "InConservationArea"
     percent_complete = COMPLETE_GROUP_4 + 0
-
-
-class InConservationArea(abstract_views.SingleQuestion):
-    title = "Conservation area"
-    question = "Is this property in a conservation area?"
-    type_ = abstract_views.QuestionType.YesNo
-    percent_complete = COMPLETE_GROUP_4 + 1
-=======
->>>>>>> ed460a52
 
     def get_next(self):
         if selectors.data_was_changed(self.answers):
