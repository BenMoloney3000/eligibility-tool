import logging

from django.core.exceptions import ValidationError
from django.core.validators import validate_email
from django.utils import timezone
from django.views.generic.base import TemplateView

from . import abstract as abstract_views
from prospector.apis import epc
from prospector.apps.questionnaire import enums
from prospector.apps.questionnaire import forms as questionnaire_forms
from prospector.apps.questionnaire import selectors
from prospector.apps.questionnaire import services
from prospector.apps.questionnaire import utils
from prospector.dataformats import postcodes


logger = logging.getLogger(__name__)


SESSION_ANSWERS_ID = "questionnaire:answer_id"
SESSION_TRAIL_ID = "questionnaire:trail_id"


class Start(abstract_views.SingleQuestion):
    template_name = "questionnaire/start.html"
    type_ = abstract_views.QuestionType.YesNo
    title = "About this tool"
    answer_field = "terms_accepted_at"
    question = "Please confirm that you have read and accept our data privacy policy."
    next = "RespondentName"

    def pre_save(self):
        self.answers.terms_accepted_at = timezone.now()


class RespondentName(abstract_views.Question):
    title = "Your name"
    template_name = "questionnaire/respondent_name.html"
    next = "RespondentRole"
    form_class = questionnaire_forms.RespondentName


class RespondentRole(abstract_views.Question):
    title = "Your role"
    form_class = questionnaire_forms.RespondentRole
    template_name = "questionnaire/respondent_role.html"

    def pre_save(self):
        if self.answers.is_occupant:
            # For safety, erase all the details describing a non-occupant respondent
            self.answers.respondent_address_1 = ""
            self.answers.respondent_address_2 = ""
            self.answers.respondent_address_3 = ""
            self.answers.respondent_udprn = ""
            self.answers.respondent_postcode = ""

        if self.answers.respondent_role != enums.RespondentRole.OTHER.value:
            self.answers.respondent_role_other = ""

        if self.answers.respondent_role == enums.RespondentRole.OWNER_OCCUPIER.value:
            self.answers.respondent_has_permission = None

    def get_next(self):
        if self.answers.respondent_role != enums.RespondentRole.OWNER_OCCUPIER.value:
            return "RespondentHasPermission"
        else:
            return "Email"


class RespondentHasPermission(abstract_views.SingleQuestion):
    title = "Householder permission"
    type_ = abstract_views.QuestionType.YesNo

    def get_question(self):
        # Wording of question depends on role:
        if self.answers.respondent_role == enums.RespondentRole.TENANT:
            return (
                "Do you have permission from the owner to contact us on their behalf?"
            )
        elif self.answers.respondent_role == enums.RespondentRole.LANDLORD:
            return (
                "Do you have permission from the tenants to contact us on their behalf?"
            )
        else:
            # Other
            return "Do you have permission from the owner and occupants to contact us on their behalf?"

    def get_initial(self):
        data = super().get_initial()

        # Specific case here - initial data from DB can only be true or null, otherwise
        # the whole Answers object gets deleted.
        if data.get("respondent_has_permission"):
            data["respondent_has_permission"] = "True"

        return data

    def get_next(self):
        if not self.answers.respondent_has_permission:
            return "NeedPermission"
        elif self.answers.is_occupant:
            return "Email"
        else:
            return "RespondentPostcode"


class NeedPermission(abstract_views.Question):
    title = "Sorry, we can't help you."
    template_name = "questionnaire/need_permission.html"

    def get_initial(self):
        # If we don't have permission, we need to delete everything entered so far
        self.answers.delete()


class RespondentPostcode(abstract_views.SingleQuestion):
    title = "Your postcode"
    type_ = abstract_views.QuestionType.Text
    question = "Enter your postcode"
    supplementary = (
        "This is the postcode for your own address, not that of the property "
        "about which you're enquiring."
    )
    next = "RespondentAddress"

    def sanitise_answer(self, data):
        data = postcodes.normalise(data)
        return data

    @staticmethod
    def validate_answer(value):
        if not postcodes.validate_household_postcode(value):
            raise ValidationError(
                "This does not appear to be a valid UK domestic postcode. Please check and re-enter"
            )


class RespondentAddress(abstract_views.Question):
    title = "Your address"
    form_class = questionnaire_forms.RespondentAddress
    template_name = "questionnaire/respondent_address.html"
    next = "Email"
    prefilled_addresses = {}

    # Perform the API call to provide the choices for the address
    def get_form_kwargs(self):
        kwargs = super().get_form_kwargs()

        try:
            self.prefilled_addresses = {
                address.udprn: address
                for address in selectors.get_postcode(self.answers.respondent_postcode)
            }
        except ValueError:
            pass

        kwargs["prefilled_addresses"] = self.prefilled_addresses
        return kwargs

    def get_context_data(self, *args, **kwargs):
        context = super().get_context_data(*args, **kwargs)
        context["postcode"] = self.answers.respondent_postcode
        context["all_postcode_addresses"] = {
            key: {
                "address1": address.line_1,
                "address2": address.line_2,
                "address3": address.post_town,
            }
            for key, address in self.prefilled_addresses.items()
        }
        # TODO: fix inconsistency here: property gets three lines of address
        # (because post town of Plymouth is assumed)
        # but respondent can be elsewhere, so effectively gets two lines of
        # address and the third is the post town. Maybe this is fine?
        return context

    def pre_save(self):
        if (
            self.answers.respondent_udprn
            and int(self.answers.respondent_udprn) in self.prefilled_addresses
        ):
            selected_address = self.prefilled_addresses[
                int(self.answers.respondent_udprn)
            ]
            if not self.answers.respondent_address_1:
                # Populate fields if it wasn't already done by JS
                self.answers.respondent_address_1 = selected_address.line_1
                self.answers.respondent_address_2 = selected_address.line_2
                self.answers.respondent_address_3 = selected_address.post_town
        """ # TODO (maybe)
        There is an edge case where a user with JS disabled selects an
        address from the API-supplied list (which populates the address fields
        within self.answers), but then goes back and selects a
        different address from the list. Upon returning to the form, the
        individual address fields will be populated, but upon submission the
        existing address fields are not overwritten by the new value from the
        list. The view does not know whether JS is enabled when it sets the
        initial address field values so it provides the user-submitted values,
        which may have been edited from the API-supplied values. Possible
        solutions are:
        - Test to see whether the UDPRN has changed but address_1 has not
        - Split this into an additional step:
            1. postcode -> 2. select property/not in list -> 3. confirm address
          (would still have to check for a change in UDPRN before overwriting address?)
        - hide address selector if address fields are populated
        """


class Email(abstract_views.SingleQuestion):
    title = "Your email address"
    type_ = abstract_views.QuestionType.Text
    question = "Enter your email address"
    next = "ContactPhone"

    @staticmethod
    def validate_answer(field):
        validate_email(field)


class ContactPhone(abstract_views.Question):
    title = "Your phone number"
    form_class = questionnaire_forms.RespondentPhone
    template_name = "questionnaire/respondent_phone.html"

    def get_next(self):
        if self.answers.is_occupant:
            return "PropertyPostcode"
        else:
            return "OccupantName"


class OccupantName(abstract_views.Question):
    title = "Occupant name"
    template_name = "questionnaire/occupant_name.html"
    form_class = questionnaire_forms.OccupantName
    next = "PropertyPostcode"


class PropertyPostcode(abstract_views.SingleQuestion):
    title = "Property postcode"
    type_ = abstract_views.QuestionType.Text
    question = "Enter the property postcode"
    supplementary = (
        "This is the postcode for the property about which you're enquiring."
    )
    next = "PropertyAddress"

    def sanitise_answer(self, data):
        data = postcodes.normalise(data)
        return data

    @staticmethod
    def validate_answer(value):
        if not postcodes.validate_household_postcode(value):
            raise ValidationError(
                "This does not appear to be a valid UK domestic postcode. Please check and re-enter"
            )
        if value[0:2] != "PL":
            raise ValidationError(
                "This tool is only available to properties within the Plymouth Council area."
            )


class PropertyAddress(abstract_views.Question):
    title = "Property address"
    form_class = questionnaire_forms.PropertyAddress
    template_name = "questionnaire/property_address.html"
    next = "PropertyOwnership"
    prefilled_addresses = {}

    # Perform the API call to provide the choices for the address
    def get_form_kwargs(self):
        kwargs = super().get_form_kwargs()

        try:
            # Cache these in the session to avoid another call on POST
            self.prefilled_addresses = {
                address.udprn: address
                for address in selectors.get_postcode(self.answers.property_postcode)
            }
        except ValueError:
            pass

        kwargs["prefilled_addresses"] = self.prefilled_addresses
        return kwargs

    def get_context_data(self, *args, **kwargs):
        context = super().get_context_data(*args, **kwargs)
        context["property_postcode"] = self.answers.property_postcode
        context["all_postcode_addresses"] = {
            key: {
                "address1": address.line_1,
                "address2": address.line_2,
                "address3": address.line_3,
            }
            for key, address in self.prefilled_addresses.items()
        }
        return context

    def pre_save(self):
        if (
            self.answers.property_udprn
            and int(self.answers.property_udprn) in self.prefilled_addresses
        ):
            selected_address = self.prefilled_addresses[
                int(self.answers.property_udprn)
            ]
            self.answers.uprn = selected_address.uprn or None
            if not self.answers.property_address_1:
                # Populate fields if it wasn't already done by JS
                self.answers.property_address_1 = selected_address.line_1
                self.answers.property_address_2 = selected_address.line_2
                self.answers.property_address_3 = selected_address.line_3

        # TODO (maybe) same edge case as with RespondentAddress above.


class PropertyOwnership(abstract_views.SingleQuestion):
    title = "Property ownership"
    type_ = abstract_views.QuestionType.Choices
    question = "What is the tenure of the property - how is it occupied?"
    choices = enums.PropertyOwnership.choices
    next = "Consents"


class Consents(abstract_views.Question):
    title = "Your consent to our use of your data"
    question = "Please confirm how we can use your data"
    template_name = "questionnaire/consents.html"
    form_class = questionnaire_forms.Consents
    next = "SelectEPC"


class SelectEPC(abstract_views.Question):
    title = "Energy Performance Certificate (EPC)"
    template_name = "questionnaire/select_epc.html"
    form_class = questionnaire_forms.SelectEPC
    candidate_epcs = {}
    next = "PropertyType"

    def get_form_kwargs(self):
        """Pass the possible EPCs into the form."""
        kwargs = super().get_form_kwargs()
        kwargs["candidate_epcs"] = self.candidate_epcs
        return kwargs

    def prereq(self):
        try:
            postcode_epcs = epc.get_for_postcode(self.answers.property_postcode) or []

            # Try to reduce the possible EPCs by UPRN
            # (can only filter out anything with a different UPRN)
            # TODO could be some attempt to match the (full) address itself but it will
            # require a lot of experimentation for possibly not much benefit.
            # NB this does nothing with Data8 which cannot supply both UPRN & UDPRN
            if self.answers.uprn:
                postcode_epcs = [
                    epc
                    for epc in postcode_epcs
                    if epc.uprn == "" or epc.uprn == str(self.answers.uprn)
                ]
                # At this point anything with a UPRN will be our UPRN, move
                # that/them to the top of the list
                postcode_epcs.sort(reverse=True, key=lambda x: bool(x.uprn))
            self.candidate_epcs = {epc.id: epc for epc in postcode_epcs}
        except ValueError:
            pass

        if len(self.candidate_epcs) == 0:
            # No valid EPC. Continue.
            return self.redirect()

    def pre_save(self):
        # If we selected an EPC, this is where we interrogate its data to
        # pre-populate all the property energy performance questions
        if self.answers.selected_epc:
            selected_epc = self.candidate_epcs[self.answers.selected_epc]
            self.answers = services.prepopulate_from_epc(self.answers, selected_epc)
            self.answers.save()
        else:
            # Make sure it's been deselected
            self.answers = services.depopulate_orig_fields(self.answers)

<<<<<<< HEAD
=======
    def get_next(self):
        # If we selected an EPC we show the data we've inferred, otherwise we
        # crack on and get the data.
        if self.answers.selected_epc:
            return "InferredData"
        else:
            return "PropertyType"


class InferredData(abstract_views.Question):
    title = "What we think about your property"
    template_name = "questionnaire/inferred_data.html"
    form_class = questionnaire_forms.InferredData
    next = "PropertyType"

    def get_context_data(self, *args, **kwargs):
        context = super().get_context_data(*args, **kwargs)
        context["answers"] = self.answers

        # Send in the enums
        if self.answers.property_type_orig:
            context["initial_type"] = enums.PropertyType(
                self.answers.property_type_orig
            ).label
            context["initial_form"] = enums.PropertyForm(
                self.answers.property_form_orig
            ).label

        context["type_inferences_complete"] = self.answers.type_inferences_complete()
        context["wall_inferences_complete"] = self.answers.wall_inferences_complete()
        context["floor_inferences_complete"] = self.answers.floor_inferences_complete()
        context["roof_inferences_complete"] = self.answers.roof_inferences_complete()
        context[
            "heating_inferences_complete"
        ] = self.answers.heating_inferences_complete()

        context["any_inferences_complete"] = (
            context["type_inferences_complete"]
            or context["wall_inferences_complete"]
            or context["floor_inferences_complete"]
            or context["roof_inferences_complete"]
            or context["heating_inferences_complete"]
        )

        return context

    def pre_save(self):
        # Anything the user doesn't want to correct should be populated from the
        # origin data. If it's not complete then they shouldn't be able to skip.
        if (
            self.answers.type_inferences_complete()
            and self.answers.will_correct_type is False
        ):
            self.answers = services.set_type_from_orig(self.answers)
        if (
            self.answers.wall_inferences_complete()
            and self.answers.will_correct_walls is False
        ):
            self.answers = services.set_walls_from_orig(self.answers)
        if (
            self.answers.roof_inferences_complete()
            and self.answers.will_correct_roof is False
        ):
            self.answers = services.set_roof_from_orig(self.answers)
        if (
            self.answers.floor_inferences_complete()
            and self.answers.will_correct_floor is False
        ):
            self.answers = services.set_floor_from_orig(self.answers)
        if (
            self.answers.heating_inferences_complete()
            and self.answers.will_correct_heating is False
        ):
            self.answers = services.set_heating_from_orig(self.answers)

    def get_next(self):
        if (
            not self.answers.type_inferences_complete()
            or self.answers.will_correct_type
        ):
            return "PropertyType"
        elif (
            not self.answers.wall_inferences_complete()
            or self.answers.will_correct_walls
        ):
            return "WallType"
        elif (
            not self.answers.floor_inferences_complete()
            or self.answers.will_correct_floor
        ):
            return "SuspendedFloor"
        elif (
            not self.answers.roof_inferences_complete()
            or self.answers.will_correct_roof
        ):
            return "UnheatedLoft"
        elif (
            not self.answers.heating_inferences_complete()
            or self.answers.will_correct_heating
        ):
            return "GasBoilerPresent"
        else:
            # Really unlikely!
            return "HasSolarPv"

>>>>>>> 7af76ed6

class PropertyType(abstract_views.Question):
    title = "Property type"
    question = "What type of property is this?"
    template_name = "questionnaire/property_type.html"
    form_class = questionnaire_forms.PropertyType
    next = "PropertyAgeBand"

    def get_initial(self):
        data = super().get_initial()
        if data.get("property_type"):
            data["data_correct"] = bool(
                data.get("property_type_orig")
                and data.get("property_form_orig")
                and data["property_type"] == data["property_type_orig"]
                and data["property_form"] == data["property_form_orig"]
            )
        return data

    def get_context_data(self, *args, **kwargs):
        context = super().get_context_data(*args, **kwargs)

        # Send in the enums
        if self.answers.property_type_orig:
            context["initial_type"] = enums.PropertyType(
                self.answers.property_type_orig
            ).label
            context["initial_form"] = enums.PropertyForm(
                self.answers.property_form_orig
            ).label

        return context


class PropertyAgeBand(abstract_views.SinglePrePoppedQuestion):
    title = "Property age"
    question = "When was the property built?"
    type_ = abstract_views.QuestionType.Choices
    choices = enums.PropertyAgeBand.choices

    def pre_save(self):
        # If we didn't get the likely wall type, infer from the age now.
        if not self.answers.wall_type_orig:
            self.answers.wall_type_orig = (
                enums.WallType.SOLID
                if int(self.answers.property_age_band) < 1930
                else enums.WallType.CAVITY
            )

    def get_next(self):
        # We may have decided to skip ahead
        if (
            not self.answers.wall_inferences_complete()
            or self.answers.will_correct_walls
        ):
            # the most common situation - don't skip anything
            return "WallType"
        elif (
            not self.answers.floor_inferences_complete()
            or self.answers.will_correct_floor
        ):
            return "SuspendedFloor"
        elif (
            not self.answers.roof_inferences_complete()
            or self.answers.will_correct_roof
        ):
            return "UnheatedLoft"
        elif (
            not self.answers.heating_inferences_complete()
            or self.answers.will_correct_heating
        ):
            return "GasBoilerPresent"
        else:
            return "HasSolarPv"


class WallType(abstract_views.SinglePrePoppedQuestion):
    title = "Wall type"
    question = "What type of outside walls does the property have?"
    type_ = abstract_views.QuestionType.Choices
    choices = enums.WallType.choices
    note = (
        "If the property has more than one type of outside wall, choose the one "
        "that makes up the most of the external area."
    )
    next = "WallsInsulated"


class WallsInsulated(abstract_views.SinglePrePoppedQuestion):
    title = "Wall type"
    question = "Are the outside walls in this property insulated?"
    type_ = abstract_views.QuestionType.YesNo
    note = (
        "If only some of the outside walls are insulated, choose the option that "
        "applies to the largest external area."
    )

    def get_next(self):
        # We may have decided to skip ahead
        if (
            not self.answers.floor_inferences_complete()
            or self.answers.will_correct_floor
        ):
            # the most common situation - don't skip anything
            return "SuspendedFloor"
        elif (
            not self.answers.roof_inferences_complete()
            or self.answers.will_correct_roof
        ):
            return "UnheatedLoft"
        elif (
            not self.answers.heating_inferences_complete()
            or self.answers.will_correct_heating
        ):
            return "GasBoilerPresent"
        else:
            return "HasSolarPv"


class SuspendedFloor(abstract_views.SinglePrePoppedQuestion):
    title = "Floor type"
    question = (
        "Does the property have a suspended timber ground floor with a void underneath?"
    )
    type_ = abstract_views.QuestionType.YesNo
    note = (
        "If the property has different types of ground floor, choose the option that applies "
        "to the largest floor area. If the property is a non-ground-floor flat, select 'No'."
    )

    def prereq(self):
        # We may have decided to skip this part
        if (
            self.answers.floor_inferences_complete()
            and self.answers.will_correct_floor is False
        ):
            return self.redirect("UnheatedLoft")

    def pre_save(self):
        # Obliterate values from the path never taken (in case of reversing)
        if not self.answers.suspended_floor:
            self.answers.suspended_floor_insulated = None

    def get_next(self):
        if self.answers.suspended_floor:
            return "SuspendedFloorInsulated"
        else:
            # We may have decided to skip ahead
            if (
                not self.answers.roof_inferences_complete()
                or self.answers.will_correct_roof
            ):
                # the most common situation - don't skip anything
                return "UnheatedLoft"
            elif (
                not self.answers.heating_inferences_complete()
                or self.answers.will_correct_heating
            ):
                return "GasBoilerPresent"
            else:
                return "HasSolarPv"


class SuspendedFloorInsulated(abstract_views.SinglePrePoppedQuestion):
    title = "Floor insulation"
    question = "Is the suspended timber floor insulated?"
    type_ = abstract_views.QuestionType.YesNo

    def get_next(self):
        # We may have decided to skip ahead
        if (
            not self.answers.roof_inferences_complete()
            or self.answers.will_correct_roof
        ):
            # the most common situation - don't skip anything
            return "UnheatedLoft"
        elif (
            not self.answers.heating_inferences_complete()
            or self.answers.will_correct_heating
        ):
            return "GasBoilerPresent"
        else:
            return "HasSolarPv"


class UnheatedLoft(abstract_views.SinglePrePoppedQuestion):
    title = "Property roof"
    question = "Does the property have an unheated loft space directly above it?"
    type_ = abstract_views.QuestionType.YesNo

    def get_note(self):
        if self.answers.property_type == enums.PropertyType.FLAT:
            return "If the flat isn't on the top floor, please answer 'no'."

        return None

    def prereq(self):
        # We may have decided to skip this part
        if (
            self.answers.roof_inferences_complete()
            and self.answers.will_correct_roof is False
        ):
            return self.redirect("GasBoilerPresent")

    def pre_save(self):
        # Obliterate values from the path never taken (in case of reversing)
        if self.answers.unheated_loft:
            self.answers.room_in_roof = None
            self.answers.rir_insulated = None
            self.answers.flat_roof = None
            self.answers.flat_roof_insulated = ""
        else:
            self.answers.roof_space_insulated = None

    def get_next(self):
        if self.answers.unheated_loft:
            return "RoofSpaceInsulated"
        else:
            return "RoomInRoof"


class RoomInRoof(abstract_views.SinglePrePoppedQuestion):
    title = "Room in roof"
    question = "Is there a room in the roof space of the property, as a loft conversion or otherwise?"
    type_ = abstract_views.QuestionType.YesNo

    def pre_save(self):
        # Obliterate values from the path never taken (in case of reversing)
        if self.answers.room_in_roof:
            self.answers.flat_roof = None
            self.answers.flat_roof_insulated = ""
        else:
            self.answers.rir_insulated = None

    def get_next(self):
        if self.answers.room_in_roof:
            return "RirInsulated"
        else:
            return "FlatRoof"


class RirInsulated(abstract_views.SinglePrePoppedQuestion):
    title = "Room in roof insulation"
    question = "Has the room in the roof space been well insulated?"
    type_ = abstract_views.QuestionType.YesNo

    def get_next(self):
        # We may have decided to skip ahead
        if (
            not self.answers.heating_inferences_complete()
            or self.answers.will_correct_heating
        ):
            # the most common situation - don't skip anything
            return "GasBoilerPresent"
        else:
            return "HasSolarPv"


class RoofSpaceInsulated(abstract_views.SinglePrePoppedQuestion):
    title = "Loft insulation"
    question = "Has the unheated loft space been well insulated?"
    type_ = abstract_views.QuestionType.YesNo
    note = "By 'well insulated' we mean with at least 250mm of mineral wool, or equivalent."

    def get_next(self):
        # We may have decided to skip ahead
        if (
            not self.answers.heating_inferences_complete()
            or self.answers.will_correct_heating
        ):
            # the most common situation - don't skip anything
            return "GasBoilerPresent"
        else:
            return "HasSolarPv"


class FlatRoof(abstract_views.SinglePrePoppedQuestion):
    title = "Flat roof"
    question = "Does the property have a flat roof?"
    type_ = abstract_views.QuestionType.YesNo
    note = (
        "If the property has different roof types, choose the answer that applies "
        "to the largest roof area."
    )

    def pre_save(self):
        # Obliterate values from the path never taken (in case of reversing)
        if not self.answers.flat_roof:
            self.answers.flat_roof_insulated = ""

    def get_next(self):
        if self.answers.flat_roof:
            return "FlatRoofInsulated"
        else:
            # We may have decided to skip ahead
            if (
                not self.answers.heating_inferences_complete()
                or self.answers.will_correct_heating
            ):
                # the most common situation - don't skip anything
                return "GasBoilerPresent"
            else:
                return "HasSolarPv"


class FlatRoofInsulated(abstract_views.SingleQuestion):
    title = "Flat roof type"
    question = "Is your flat roof well insulated?"
    type_ = abstract_views.QuestionType.Choices
    next = "GasBoilerPresent"
    choices = enums.InsulationConfidence.choices

    def get_next(self):
        # We may have decided to skip ahead
        if (
            not self.answers.heating_inferences_complete()
            or self.answers.will_correct_heating
        ):
            # the most common situation - don't skip anything
            return "GasBoilerPresent"
        else:
            return "HasSolarPv"


class GasBoilerPresent(abstract_views.SinglePrePoppedQuestion):
    title = "Gas boiler"
    question = "Does the property have a central heating system with a boiler running off mains gas?"
    type_ = abstract_views.QuestionType.YesNo

    def prereq(self):
        # We may have decided to skip this part (unlikely that we had the option!)
        if (
            self.answers.heating_inferences_complete()
            and self.answers.will_correct_heating is False
        ):
            return self.redirect("HasSolarPv")

    def pre_save(self):
        # Obliterate values from the path never taken (in case of reversing)
        if self.answers.gas_boiler_present:
            self.answers.other_heating_present = None
            self.answers.other_heating_fuel = ""
            self.answers.storage_heaters_present = None
            self.answers.hhrshs_present = None
            self.answers.on_mains_gas = None
            self.answers.heat_pump_present = None
        else:
            self.answers.gas_boiler_age = ""
            self.answers.gas_boiler_broken = None

    def get_next(self):
        if self.answers.gas_boiler_present:
            return "HwtPresent"
        else:
            return "OnMainsGas"


class OnMainsGas(abstract_views.SinglePrePoppedQuestion):
    title = "Mains gas"
    question = "Is the property connected to the mains gas network?"
    type_ = abstract_views.QuestionType.YesNo
    next = "OtherHeatingPresent"


class OtherHeatingPresent(abstract_views.SinglePrePoppedQuestion):
    title = "Other central heating system"
    question = "Does the property have a non-gas central heating system?"
    type_ = abstract_views.QuestionType.YesNo

    def pre_save(self):
        # Obliterate values from the path never taken (in case of reversing)
        if self.answers.other_heating_present:
            self.answers.storage_heaters_present = None
            self.answers.hhrshs_present = None
        else:
            self.answers.hwt_present = None
            self.answers.other_heating_fuel = ""

    def get_next(self):
        if self.answers.other_heating_present:
            return "HwtPresent"
        else:
            return "StorageHeatersPresent"


class HwtPresent(abstract_views.SingleQuestion):
    title = "Hot water tank"
    question = "Does the property have a hot water tank?"
    type_ = abstract_views.QuestionType.YesNo

    def get_next(self):
        if self.answers.gas_boiler_present:
            return "GasBoilerAge"
        else:
            return "HeatPumpPresent"


class HeatPumpPresent(abstract_views.SinglePrePoppedQuestion):
    title = "Heat pump"
    question = "Is the heating system powered by a heat pump?"
    type_ = abstract_views.QuestionType.YesNo

    def pre_save(self):
        # Obliterate values from the path never taken (in case of reversing)
        if self.answers.heat_pump_present:
            self.answers.other_heating_fuel = None

    def get_next(self):
        if self.answers.heat_pump_present:
            return "HasSolarPv"
        else:
            return "OtherHeatingFuel"


class OtherHeatingFuel(abstract_views.SinglePrePoppedQuestion):
    title = "Heating fuel source"
    question = "What fuel does the central heating system run on?"
    type_ = abstract_views.QuestionType.Choices
    choices = enums.NonGasFuel.choices
    next = "HasSolarPv"


class GasBoilerAge(abstract_views.SingleQuestion):
    title = "Boiler age"
    question = "When was the current boiler installed?"
    type_ = abstract_views.QuestionType.Choices
    choices = enums.BoilerAgeBand.choices
    next = "GasBoilerBroken"


class GasBoilerBroken(abstract_views.SingleQuestion):
    title = "Boiler condition"
    question = "Is the gas boiler currently broken?"
    type_ = abstract_views.QuestionType.YesNo
    next = "HeatingControls"


class HeatingControls(abstract_views.Question):
    title = "Heating controls"
    template_name = "questionnaire/heating_controls.html"
    form_class = questionnaire_forms.HeatingControls
    next = "HasSolarPv"

    def get_initial(self):
        data = super().get_initial()
        for field in self.get_form_class().declared_fields:
            orig_field = field + "_orig"
            data[field] = getattr(self.answers, field)
            if data[field] is None:
                data[field] = getattr(self.answers, orig_field, None)

        return data

    def get_context_data(self, *args, **kwargs):
        context = super().get_context_data(*args, **kwargs)

        for field in self.get_form_class().declared_fields:
            orig_field = field + "_orig"
            context[orig_field] = getattr(self.answers, orig_field, None)
            if context[orig_field]:
                context["any_orig"] = True

        return context


class StorageHeatersPresent(abstract_views.SinglePrePoppedQuestion):
    title = "Storage heaters"
    question = "Are there storage heaters in the property?"
    type_ = abstract_views.QuestionType.YesNo
    next = "HhrshsPresent"

    def pre_save(self):
        # Obliterate values from the path never taken (in case of reversing)
        if self.answers.storage_heaters_present:
            self.answers.electric_radiators_present = None
        else:
            self.answers.hhrshs_present = None

    def get_next(self):
        if self.answers.storage_heaters_present:
            return "HhrshsPresent"
        else:
            return "ElectricRadiatorsPresent"


class ElectricRadiatorsPresent(abstract_views.SinglePrePoppedQuestion):
    title = "Electric radiators"
    question = "Are there other electric radiators in the property?"
    note = "These may be fixed panel radiators or freestanding heaters."
    type_ = abstract_views.QuestionType.YesNo
    next = "HasSolarPv"


class HhrshsPresent(abstract_views.SingleQuestion):
    title = "Storage heater performance"
    question = "Are the storage heaters in the property Dimplex Quantum or other high heat retention storage heaters?"
    type_ = abstract_views.QuestionType.YesNo
    next = "HasSolarPv"


class HasSolarPv(abstract_views.SinglePrePoppedQuestion):
    title = "Solar PV"
    question = "Does this property have a Solar PV (Photovoltaic) installation?"
    type_ = abstract_views.QuestionType.YesNo
    next = "InConservationArea"


class InConservationArea(abstract_views.SingleQuestion):
    title = "Conservation area"
    question = "Is this property in a conservation area?"
    type_ = abstract_views.QuestionType.YesNo

    def get_next(self):
        if selectors.data_was_changed(self.answers):
            return "AccuracyWarning"
        else:
            return "Occupants"


class AccuracyWarning(abstract_views.Question):
    template_name = "questionnaire/accuracy_warning.html"
    title = "Data has been changed"
    next = "Occupants"


class Occupants(abstract_views.Question):
    template_name = "questionnaire/occupants.html"
    title = "Household composition"
    next = "HouseholdIncome"
    form_class = questionnaire_forms.Occupants


class HouseholdIncome(abstract_views.SingleQuestion):
    answer_field = "total_income_lt_30k"
    question = "Is the household income less than £30,000 before tax?"
    note = (
        "Household income means the combined income of everyone living in the property."
    )
    title = "Gross household income"
    type_ = abstract_views.QuestionType.Choices
    choices = enums.IncomeIsUnderThreshold.choices

    def pre_save(self):
        # Obliterate values from the path never taken (in case of reversing)
        if self.answers.total_income_lt_30k == enums.IncomeIsUnderThreshold.YES.value:
            self.answers.take_home_lt_30k = enums.IncomeIsUnderThreshold.YES.value
            self.answers.disability_benefits = None
            self.answers.child_benefit = None
            self.answers.child_benefit_threshold = None
            self.answers.income_lt_child_benefit_threshold = None

    def get_next(self):
        if self.answers.total_income_lt_30k == enums.IncomeIsUnderThreshold.YES.value:
            return "Vulnerabilities"
        else:
            return "HouseholdTakeHomeIncome"


class HouseholdTakeHomeIncome(abstract_views.SingleQuestion):
    answer_field = "take_home_lt_30k"
    question = (
        "Is the household income less than £30,000 after tax, mortgage/rent, "
        " and energy bills?"
    )
    note = (
        "Household income means the combined income of everyone living in the property."
    )
    title = "Total household pay after costs"
    next = "DisabilityBenefits"
    type_ = abstract_views.QuestionType.Choices
    choices = enums.IncomeIsUnderThreshold.choices


class DisabilityBenefits(abstract_views.SingleQuestion):
    title = "Diability benefits"
    type_ = abstract_views.QuestionType.YesNo
    question = (
        "Does anybody living in the home receive any disability related benefits?"
    )
    note = (
        "This would include: Attendance Allowance, Carers Allowance, Disability Living Allowance, "
        "Income Related ESA, Personal Independence Payment, Armed Forces Independence Payment, "
        "Industrial Injuries Disablement Benefit, Mobility Supplement or Severe Disablement Allowance."
    )

    def pre_save(self):
        # Obliterate values from the path never taken (in case of reversing)
        if self.answers.disability_benefits:
            self.answers.child_benefit = None
            self.answers.child_benefit_threshold = None
            self.answers.income_lt_child_benefit_threshold = None

    def get_next(self):
        if self.answers.disability_benefits:
            return "Vulnerabilities"
        else:
            return "ChildBenefit"


class ChildBenefit(abstract_views.SingleQuestion):
    title = "Child benefit"
    type_ = abstract_views.QuestionType.YesNo
    question = "Does anybody living in the home receive Child Benefit?"

    def pre_save(self):
        # Set the benefit threshold dependent on the household composition
        if not self.answers.child_benefit:
            # Obliterate values from the etc.
            self.answers.child_benefit_threshold = None
            self.answers.income_lt_child_benefit_threshold = None

    def get_next(self):
        if self.answers.child_benefit:
            return "IncomeLtChildBenefitThreshold"
        else:
            return "Vulnerabilities"


class IncomeLtChildBenefitThreshold(abstract_views.SingleQuestion):
    title = "Income in relation to child benefit threshold"
    next = "Vulnerabilities"
    type_ = abstract_views.QuestionType.YesNo

    def get_question(self):
        return f"Is the household income less than £{self.answers.child_benefit_threshold:,} before tax?"

    def prereq(self):
        self.answers.child_benefit_threshold = utils.get_child_benefit_threshold(
            self.answers
        )


class Vulnerabilities(abstract_views.Question):
    template_name = "questionnaire/vulnerabilities.html"
    title = "Specific vulnerabilities of household members"
    next = "RecommendedMeasures"
    form_class = questionnaire_forms.Vulnerabilities


class RecommendedMeasures(abstract_views.Question):
    template_name = "questionnaire/recommended_measures.html"
    title = "Recommendations for this property"

    def get_context_data(self, *args, **kwargs):
        context = super().get_context_data(*args, **kwargs)
        measures = utils.determine_recommended_measures(self.answers)
        for measure in measures:
            measure.disruption = utils.get_disruption(measure)
            measure.comfort_benefit = utils.get_comfort_benefit(measure)
            measure.bill_impact = utils.get_bill_impact(measure)
            measure.funding_likelihood = utils.get_funding_likelihood(measure)

        context["measures"] = measures
        context["sw_insulation_warning"] = (
            enums.PossibleMeasures.SOLID_WALL_INSULATION in context["measures"]
            and self.answers.in_conservation_area is True
        )

        context["rating"] = utils.get_overall_rating(self.answers)

        return context

    def get_next(self):
        if self.request.POST.get("finish_now", "") == "True":
            services.close_questionnaire(self.answers)
            return "Completed"
        else:
            return "ToleratedDisruption"


class ToleratedDisruption(abstract_views.SingleQuestion):
    title = "Disruption preference"
    question = "What level of disruption would be acceptable during home upgrade works?"
    type_ = abstract_views.QuestionType.Choices
    next = "StateOfRepair"

    def get_choices(self):
        # Only non-owners get to answer "I don't know"
        if self.answers.is_owner:
            return enums.ToleratedDisruption.choices[:-1]
        else:
            return enums.ToleratedDisruption.choices

    def get_note(self):
        if not self.answers.is_owner:
            return (
                "Please answer on behalf of the owner if you can, or select "
                "\"I don't know\" if you don't know the owner's motivations."
            )


class StateOfRepair(abstract_views.SingleQuestion):
    title = "State of repair"
    question = "What condition is the property currently in?"
    type_ = abstract_views.QuestionType.Choices
    next = "Motivations"

    def get_choices(self):
        # Only non-owners get to answer "I don't know"
        if self.answers.is_owner:
            return enums.StateOfRepair.choices[:-1]
        else:
            return enums.StateOfRepair.choices


class Motivations(abstract_views.Question):
    title = "Motivations"
    template_name = "questionnaire/motivations.html"
    form_class = questionnaire_forms.Motivations
    next = "ContributionCapacity"

    def get_context_data(self):
        data = super().get_context_data()
        data["is_owner"] = self.answers.is_owner

        return data

    def pre_save(self):
        if self.answers.motivation_unknown:
            self.answers.motivation_better_comfort = None
            self.answers.motivation_lower_bills = None
            self.answers.motivation_environment = None


class ContributionCapacity(abstract_views.SingleQuestion):
    title = "Your ability to contribute"
    type_ = abstract_views.QuestionType.Choices

    def get_question(self):
        if self.answers.is_owner:
            return (
                "Would you be willing to contribute towards a package of improvements "
                "to your home in order to get the best outcome for your home?"
            )
        else:
            return (
                "Would the owner be willing to contribute towards a package of "
                "improvements in order to get the best outcome for their home?"
            )

    def get_choices(self):
        # Only non-owners get to answer "I don't know"
        if self.answers.is_owner:
            return enums.ContributionCapacity.choices[:-1]
        else:
            return enums.ContributionCapacity.choices

    def get_note(self):
        if not self.answers.is_owner:
            return (
                "Please answer on behalf of the owner if you can, or select "
                "\"I don't know\" if you don't know the owner's ability and "
                "willingness to contribute."
            )

    def pre_save(self):
        # Set up the number of adults we want for the next step
        services.sync_household_adults(self.answers)

    def get_next(self):
        rating = utils.get_overall_rating(self.answers)
        if rating in [enums.RAYG.GREEN, enums.RAYG.YELLOW]:
            return "Adult1Name"
        else:
            return "NothingAtThisTime"


class Adult1Name(abstract_views.HouseholdAdultName):
    adult_number = 1


class Adult1Employment(abstract_views.HouseholdAdultEmployment):
    adult_number = 1


class Adult1EmploymentIncome(abstract_views.HouseholdAdultEmploymentIncome):
    adult_number = 1


class Adult1SelfEmploymentIncome(abstract_views.HouseholdAdultSelfEmploymentIncome):
    adult_number = 1


class Adult1WelfareBenefits(abstract_views.HouseholdAdultWelfareBenefits):
    adult_number = 1


class Adult1WelfareBenefitAmounts(abstract_views.HouseholdAdultWelfareBenefitAmounts):
    adult_number = 1


class Adult1PensionIncome(abstract_views.HouseholdAdultPensionIncome):
    adult_number = 1


class Adult1SavingsIncome(abstract_views.HouseholdAdultSavingsIncome):
    adult_number = 1


class Adult2Name(abstract_views.HouseholdAdultName):
    adult_number = 2


class Adult2Employment(abstract_views.HouseholdAdultEmployment):
    adult_number = 2


class Adult2EmploymentIncome(abstract_views.HouseholdAdultEmploymentIncome):
    adult_number = 2


class Adult2SelfEmploymentIncome(abstract_views.HouseholdAdultSelfEmploymentIncome):
    adult_number = 2


class Adult2WelfareBenefits(abstract_views.HouseholdAdultWelfareBenefits):
    adult_number = 2


class Adult2WelfareBenefitAmounts(abstract_views.HouseholdAdultWelfareBenefitAmounts):
    adult_number = 2


class Adult2PensionIncome(abstract_views.HouseholdAdultPensionIncome):
    adult_number = 2


class Adult2SavingsIncome(abstract_views.HouseholdAdultSavingsIncome):
    adult_number = 2


class Adult3Name(abstract_views.HouseholdAdultName):
    adult_number = 3


class Adult3Employment(abstract_views.HouseholdAdultEmployment):
    adult_number = 3


class Adult3EmploymentIncome(abstract_views.HouseholdAdultEmploymentIncome):
    adult_number = 3


class Adult3SelfEmploymentIncome(abstract_views.HouseholdAdultSelfEmploymentIncome):
    adult_number = 3


class Adult3WelfareBenefits(abstract_views.HouseholdAdultWelfareBenefits):
    adult_number = 3


class Adult3WelfareBenefitAmounts(abstract_views.HouseholdAdultWelfareBenefitAmounts):
    adult_number = 3


class Adult3PensionIncome(abstract_views.HouseholdAdultPensionIncome):
    adult_number = 3


class Adult3SavingsIncome(abstract_views.HouseholdAdultSavingsIncome):
    adult_number = 3


class Adult4Name(abstract_views.HouseholdAdultName):
    adult_number = 4


class Adult4Employment(abstract_views.HouseholdAdultEmployment):
    adult_number = 4


class Adult4EmploymentIncome(abstract_views.HouseholdAdultEmploymentIncome):
    adult_number = 4


class Adult4SelfEmploymentIncome(abstract_views.HouseholdAdultSelfEmploymentIncome):
    adult_number = 4


class Adult4WelfareBenefits(abstract_views.HouseholdAdultWelfareBenefits):
    adult_number = 4


class Adult4WelfareBenefitAmounts(abstract_views.HouseholdAdultWelfareBenefitAmounts):
    adult_number = 4


class Adult4PensionIncome(abstract_views.HouseholdAdultPensionIncome):
    adult_number = 4


class Adult4SavingsIncome(abstract_views.HouseholdAdultSavingsIncome):
    adult_number = 4


class HouseholdSummary(abstract_views.Question):
    template_name = "questionnaire/household_summary.html"
    next = "EligibilitySummary"
    form_class = questionnaire_forms.HouseholdSummary

    def get_context_data(self, *args, **kwargs):
        context = super().get_context_data(*args, **kwargs)
        context["calculated_income"] = utils.calculate_household_income(self.answers)
        context["adult_incomes"] = [
            {"name": adult.full_name, "income": utils.calculate_adult_income(adult)}
            for adult in self.answers.householdadult_set.all()
        ]
        return context

    def get_initial(self):
        data = super().get_initial()
        if self.answers.incomes_complete is not None:
            data["confirm_or_amend_income"] = (
                "YES" if self.answers.incomes_complete else "NO"
            )

        return data

    def pre_save(self):
        # Catch a request to go back & edit
        if self.answers.confirm_or_amend_income == "AMEND":
            self.answers.incomes_complete = None
            self.next = "Adult1Name"
        else:
            self.answers.incomes_complete = (
                self.answers.confirm_or_amend_income == "YES"
            )
            if utils.calculate_household_income(self.answers) < 30000:
                self.answers.take_home_lt_30k_confirmation = True


class EligibilitySummary(abstract_views.Question):
    template_name = "questionnaire/eligibility_summary.html"
    next = "Completed"

    def get_context_data(self, *args, **kwargs):
        context = super().get_context_data(*args, **kwargs)
        context["property_rating"] = utils.get_property_rating(self.answers)
        context["financial_eligibility"] = utils.get_financial_eligibility(self.answers)
        context["incomes_complete"] = self.answers.incomes_complete
        return context

    def pre_save(self):
        services.close_questionnaire(self.answers)


class NothingAtThisTime(abstract_views.Question):
    template_name = "questionnaire/nothing_at_this_time.html"
    form_class = questionnaire_forms.NothingAtThisTime

    def get_context_data(self, *args, **kwargs):
        context = super().get_context_data(*args, **kwargs)
        context["future_schemes_consent_given"] = self.answers.consented_future_schemes
        context["rating"] = utils.get_overall_rating(self.answers)
        return context

    def get_next(self):
        services.close_questionnaire(self.answers)
        return "Completed"


class Completed(TemplateView):
    template_name = "questionnaire/completed.html"<|MERGE_RESOLUTION|>--- conflicted
+++ resolved
@@ -382,114 +382,6 @@
             # Make sure it's been deselected
             self.answers = services.depopulate_orig_fields(self.answers)
 
-<<<<<<< HEAD
-=======
-    def get_next(self):
-        # If we selected an EPC we show the data we've inferred, otherwise we
-        # crack on and get the data.
-        if self.answers.selected_epc:
-            return "InferredData"
-        else:
-            return "PropertyType"
-
-
-class InferredData(abstract_views.Question):
-    title = "What we think about your property"
-    template_name = "questionnaire/inferred_data.html"
-    form_class = questionnaire_forms.InferredData
-    next = "PropertyType"
-
-    def get_context_data(self, *args, **kwargs):
-        context = super().get_context_data(*args, **kwargs)
-        context["answers"] = self.answers
-
-        # Send in the enums
-        if self.answers.property_type_orig:
-            context["initial_type"] = enums.PropertyType(
-                self.answers.property_type_orig
-            ).label
-            context["initial_form"] = enums.PropertyForm(
-                self.answers.property_form_orig
-            ).label
-
-        context["type_inferences_complete"] = self.answers.type_inferences_complete()
-        context["wall_inferences_complete"] = self.answers.wall_inferences_complete()
-        context["floor_inferences_complete"] = self.answers.floor_inferences_complete()
-        context["roof_inferences_complete"] = self.answers.roof_inferences_complete()
-        context[
-            "heating_inferences_complete"
-        ] = self.answers.heating_inferences_complete()
-
-        context["any_inferences_complete"] = (
-            context["type_inferences_complete"]
-            or context["wall_inferences_complete"]
-            or context["floor_inferences_complete"]
-            or context["roof_inferences_complete"]
-            or context["heating_inferences_complete"]
-        )
-
-        return context
-
-    def pre_save(self):
-        # Anything the user doesn't want to correct should be populated from the
-        # origin data. If it's not complete then they shouldn't be able to skip.
-        if (
-            self.answers.type_inferences_complete()
-            and self.answers.will_correct_type is False
-        ):
-            self.answers = services.set_type_from_orig(self.answers)
-        if (
-            self.answers.wall_inferences_complete()
-            and self.answers.will_correct_walls is False
-        ):
-            self.answers = services.set_walls_from_orig(self.answers)
-        if (
-            self.answers.roof_inferences_complete()
-            and self.answers.will_correct_roof is False
-        ):
-            self.answers = services.set_roof_from_orig(self.answers)
-        if (
-            self.answers.floor_inferences_complete()
-            and self.answers.will_correct_floor is False
-        ):
-            self.answers = services.set_floor_from_orig(self.answers)
-        if (
-            self.answers.heating_inferences_complete()
-            and self.answers.will_correct_heating is False
-        ):
-            self.answers = services.set_heating_from_orig(self.answers)
-
-    def get_next(self):
-        if (
-            not self.answers.type_inferences_complete()
-            or self.answers.will_correct_type
-        ):
-            return "PropertyType"
-        elif (
-            not self.answers.wall_inferences_complete()
-            or self.answers.will_correct_walls
-        ):
-            return "WallType"
-        elif (
-            not self.answers.floor_inferences_complete()
-            or self.answers.will_correct_floor
-        ):
-            return "SuspendedFloor"
-        elif (
-            not self.answers.roof_inferences_complete()
-            or self.answers.will_correct_roof
-        ):
-            return "UnheatedLoft"
-        elif (
-            not self.answers.heating_inferences_complete()
-            or self.answers.will_correct_heating
-        ):
-            return "GasBoilerPresent"
-        else:
-            # Really unlikely!
-            return "HasSolarPv"
-
->>>>>>> 7af76ed6
 
 class PropertyType(abstract_views.Question):
     title = "Property type"
