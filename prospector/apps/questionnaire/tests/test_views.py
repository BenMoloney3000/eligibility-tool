from unittest import mock

from django.contrib.sessions.middleware import SessionMiddleware
from django.test import override_settings
from django.test import RequestFactory
from django.test import TestCase
from django.urls import reverse
from django.utils import timezone

from . import factories
from prospector.apps.questionnaire import enums
from prospector.apps.questionnaire import models
from prospector.apps.questionnaire import services
from prospector.apps.questionnaire.views import trail as views
from prospector.testutils import add_middleware_to_request
from prospector.trail.mixin import snake_case


def _html(response):
    response.render()
    return response.content.decode("utf-8")


@override_settings(DEBUG=True)
class TrailTest(TestCase):
    trail = ["Start"]
    answers = None
    view = views.Start
    url_name = "questionnaire:start"

    def _submit_form(self, postdata, url_name: str = None):
        request = RequestFactory().post(reverse(self.url_name), data=postdata)
        add_middleware_to_request(request, SessionMiddleware)

        if not url_name:
            url_name = self.url_name

        if self.answers:
            request.session[views.SESSION_ANSWERS_ID] = self.answers.id
            request.session[views.SESSION_TRAIL_ID] = self.trail

        return self.view.as_view()(request)

    def _get_page(self, url_name: str = None):

        if not url_name:
            url_name = self.url_name

        request = RequestFactory().get(reverse(self.url_name))

        add_middleware_to_request(request, SessionMiddleware)

        if self.answers:
            request.session[views.SESSION_ANSWERS_ID] = self.answers.id
            request.session[views.SESSION_TRAIL_ID] = self.trail

        return self.view.as_view()(request)

    def _get_trail_view(self, view_class: str):
        # The same trail jumping code for all tests
        if view_class != "Start":
            self.trail = ["Start", view_class]
        self.view = getattr(views, view_class)
        url_name = snake_case(view_class, separator="-")

        return self._get_page(f"questionnaire:{url_name}")

    def _post_trail_data(self, view_class, postdata):
        # The same trail jumping code for all tests
        self.trail = ["Start", view_class]
        self.view = getattr(views, view_class)
        url_name = snake_case(view_class, separator="-")

        return self._submit_form(postdata, f"questionnaire:{url_name}")


class TestQuestionsRender(TrailTest):
    @classmethod
    def setUpTestData(cls):
        cls.answers = factories.AnswersFactory(adults=4)

        # Create household adults
        services.sync_household_adults(cls.answers)

        cls.household_adult = cls.answers.householdadult_set.first()

        # Allocate ths individual some benefits...
        models.WelfareBenefit.objects.create(
            recipient=cls.household_adult,
            benefit_type=enums.BenefitType.CHILD_BENEFIT,
            amount=45,
            frequency=enums.BenefitPaymentFrequency.WEEKLY,
        )

    def test_start_renders(self):
        response = self._get_trail_view("Start")
        assert response.status_code == 200

    def test_respondent_name_renders(self):
        assert self._get_trail_view("RespondentName").status_code == 200

    def test_respondent_role_renders(self):
        assert self._get_trail_view("RespondentRole").status_code == 200

    def test_respondent_has_permission_renders(self):
        assert self._get_trail_view("RespondentHasPermission").status_code == 200

    def test_need_permission_renders(self):
        assert self._get_trail_view("NeedPermission").status_code == 200

        # As this view should delete the answers we'll set some more.
        self.answers = factories.AnswersFactory()

    def test_respondent_postcode_renders(self):
        assert self._get_trail_view("RespondentPostcode").status_code == 200

    @mock.patch("prospector.apps.questionnaire.selectors.get_postcode")
    def test_respondent_address_renders(self, get_postcode):
        get_postcode.return_value = []

        assert self._get_trail_view("RespondentAddress").status_code == 200

    def test_respondent_email_renders(self):
        assert self._get_trail_view("Email").status_code == 200

    def test_contact_phone_renders(self):
        assert self._get_trail_view("ContactPhone").status_code == 200

    def test_occupant_name_renders(self):
        assert self._get_trail_view("OccupantName").status_code == 200

    def test_property_postcode_renders(self):
        assert self._get_trail_view("PropertyPostcode").status_code == 200

    @mock.patch("prospector.apis.data8.get_for_postcode")
    def test_property_address_renders(self, get_for_postcode):
        get_for_postcode.return_value = []

        assert self._get_trail_view("PropertyAddress").status_code == 200

    def test_property_ownership_renders(self):
        assert self._get_trail_view("PropertyOwnership").status_code == 200

    def test_consents_renders(self):
        assert self._get_trail_view("Consents").status_code == 200

    @mock.patch("prospector.apis.epc.get_for_postcode")
    def test_select_epc_renders(self, get_for_postcode):
        get_for_postcode.return_value = [factories.FAKE_EPC]
        self.answers.uprn = factories.FAKE_EPC.uprn

        assert self._get_trail_view("SelectEPC").status_code == 200

    def test_property_type_renders(self):
        assert self._get_trail_view("PropertyType").status_code == 200

    def test_property_age_band_renders(self):
        assert self._get_trail_view("PropertyAgeBand").status_code == 200

    def test_wall_type_renders(self):
        assert self._get_trail_view("WallType").status_code == 200

    def test_walls_insulated_renders(self):
        assert self._get_trail_view("WallsInsulated").status_code == 200

    def test_floor_type_renders(self):
        assert self._get_trail_view("SuspendedFloor").status_code == 200

    def test_floor_insulated_renders(self):
        assert self._get_trail_view("SuspendedFloorInsulated").status_code == 200

    def test_unheated_loft_renders(self):
        assert self._get_trail_view("UnheatedLoft").status_code == 200

    def test_room_in_roof_renders(self):
        assert self._get_trail_view("RoomInRoof").status_code == 200

    def test_rir_insulated_renders(self):
        assert self._get_trail_view("RoomInRoof").status_code == 200

    def test_roof_space_insulated_renders(self):
        assert self._get_trail_view("RoofSpaceInsulated").status_code == 200

    def test_flat_roof_renders(self):
        assert self._get_trail_view("FlatRoof").status_code == 200

    def test_flat_roof_insulated_renders(self):
        assert self._get_trail_view("FlatRoofInsulated").status_code == 200

    def test_gas_boiler_present_renders(self):
        assert self._get_trail_view("GasBoilerPresent").status_code == 200

    def test_hwt_present_renders(self):
        assert self._get_trail_view("HwtPresent").status_code == 200

    def test_on_mains_gas_renders(self):
        assert self._get_trail_view("OnMainsGas").status_code == 200

    def test_other_heating_renders(self):
        assert self._get_trail_view("OtherHeatingPresent").status_code == 200

    def test_heat_pump_present_renders(self):
        assert self._get_trail_view("HeatPumpPresent").status_code == 200

    def test_other_heating_fuel_renders(self):
        assert self._get_trail_view("OtherHeatingFuel").status_code == 200

    def test_gas_boiler_age_renders(self):
        assert self._get_trail_view("GasBoilerAge").status_code == 200

    def test_gas_boiler_broken_renders(self):
        assert self._get_trail_view("GasBoilerBroken").status_code == 200

    def test_heating_controls_renders(self):
        assert self._get_trail_view("HeatingControls").status_code == 200

    def test_storage_heaters_renders(self):
        assert self._get_trail_view("StorageHeatersPresent").status_code == 200

    def test_hhrshs_present_renders(self):
        assert self._get_trail_view("HhrshsPresent").status_code == 200

    def test_electric_radiators_present_renders(self):
        assert self._get_trail_view("ElectricRadiatorsPresent").status_code == 200

    def test_has_solr_pv_renders(self):
        assert self._get_trail_view("HasSolarPv").status_code == 200

    def test_in_conservation_area_renders(self):
        assert self._get_trail_view("InConservationArea").status_code == 200

    def test_accuracy_warning_renders(self):
        assert self._get_trail_view("AccuracyWarning").status_code == 200

    def test_occupants_renders(self):
        assert self._get_trail_view("Occupants").status_code == 200

    def test_household_income_renders(self):
        assert self._get_trail_view("HouseholdIncome").status_code == 200

    def test_household_take_home_income_renders(self):
        assert self._get_trail_view("HouseholdTakeHomeIncome").status_code == 200

    def test_disability_benefits_renders(self):
        assert self._get_trail_view("DisabilityBenefits").status_code == 200

    def test_child_benefit_renders(self):
        assert self._get_trail_view("ChildBenefit").status_code == 200

    def test_income_lt_child_benefit_threshold_renders(self):
        # Need to set the threshold!
        self.answers.children = 2
        self.answers.child_benefit = True
        self.answers.save()
        assert self._get_trail_view("IncomeLtChildBenefitThreshold").status_code == 200

    def test_vulnerabilities_renders(self):
        assert self._get_trail_view("Vulnerabilities").status_code == 200

    def test_recommended_measures_renders(self):
        assert self._get_trail_view("RecommendedMeasures").status_code == 200

    def test_tolerated_disruption_renders(self):
        assert self._get_trail_view("ToleratedDisruption").status_code == 200

    def test_state_of_repair_renders(self):
        assert self._get_trail_view("StateOfRepair").status_code == 200

    def test_motivations_renders(self):
        assert self._get_trail_view("Motivations").status_code == 200

    def test_contribution_capacity_renders(self):
        assert self._get_trail_view("ContributionCapacity").status_code == 200

    def test_nothing_at_this_time_renders(self):
        assert self._get_trail_view("NothingAtThisTime").status_code == 200

    def test_adult1_name_renders(self):
        assert self._get_trail_view("Adult1Name").status_code == 200

    def test_adult1_employment_renders(self):
        assert self._get_trail_view("Adult1Employment").status_code == 200

    def test_adult1_employment_income_renders(self):
        assert self._get_trail_view("Adult1EmploymentIncome").status_code == 200

    def test_adult1_self_employment_income_renders(self):
        assert self._get_trail_view("Adult1SelfEmploymentIncome").status_code == 200

    def test_adult1_welfare_benefits_renders(self):
        assert self._get_trail_view("Adult1WelfareBenefits").status_code == 200

    def test_adult1_welfare_benefit_amounts_renders(self):
        assert self._get_trail_view("Adult1WelfareBenefitAmounts").status_code == 200

    def test_adult1_pension_income_renders(self):
        assert self._get_trail_view("Adult1PensionIncome").status_code == 200

    def test_adult1_savings_income_renders(self):
        assert self._get_trail_view("Adult1SavingsIncome").status_code == 200

    def test_adult2_name_renders(self):
        assert self._get_trail_view("Adult2Name").status_code == 200

    def test_adult2_employment_renders(self):
        assert self._get_trail_view("Adult2Employment").status_code == 200

    def test_adult2_employment_income_renders(self):
        assert self._get_trail_view("Adult2EmploymentIncome").status_code == 200

    def test_adult2_self_employment_income_renders(self):
        assert self._get_trail_view("Adult2SelfEmploymentIncome").status_code == 200

    def test_adult2_welfare_benefits_renders(self):
        assert self._get_trail_view("Adult2WelfareBenefits").status_code == 200

    def test_adult2_welfare_benefit_amounts_renders(self):
        assert self._get_trail_view("Adult2WelfareBenefitAmounts").status_code == 200

    def test_adult2_pension_income_renders(self):
        assert self._get_trail_view("Adult2PensionIncome").status_code == 200

    def test_adult2_savings_income_renders(self):
        assert self._get_trail_view("Adult2SavingsIncome").status_code == 200

    def test_adult3_name_renders(self):
        assert self._get_trail_view("Adult3Name").status_code == 200

    def test_adult3_employment_renders(self):
        assert self._get_trail_view("Adult3Employment").status_code == 200

    def test_adult3_employment_income_renders(self):
        assert self._get_trail_view("Adult3EmploymentIncome").status_code == 200

    def test_adult3_self_employment_income_renders(self):
        assert self._get_trail_view("Adult3SelfEmploymentIncome").status_code == 200

    def test_adult3_welfare_benefits_renders(self):
        assert self._get_trail_view("Adult3WelfareBenefits").status_code == 200

    def test_adult3_welfare_benefit_amounts_renders(self):
        assert self._get_trail_view("Adult3WelfareBenefitAmounts").status_code == 200

    def test_adult3_pension_income_renders(self):
        assert self._get_trail_view("Adult3PensionIncome").status_code == 200

    def test_adult3_savings_income_renders(self):
        assert self._get_trail_view("Adult3SavingsIncome").status_code == 200

    def test_adult4_name_renders(self):
        assert self._get_trail_view("Adult4Name").status_code == 200

    def test_adult4_employment_renders(self):
        assert self._get_trail_view("Adult4Employment").status_code == 200

    def test_adult4_employment_income_renders(self):
        assert self._get_trail_view("Adult4EmploymentIncome").status_code == 200

    def test_adult4_self_employment_income_renders(self):
        assert self._get_trail_view("Adult4SelfEmploymentIncome").status_code == 200

    def test_adult4_welfare_benefits_renders(self):
        assert self._get_trail_view("Adult4WelfareBenefits").status_code == 200

    def test_adult4_welfare_benefit_amounts_renders(self):
        assert self._get_trail_view("Adult4WelfareBenefitAmounts").status_code == 200

    def test_adult4_pension_income_renders(self):
        assert self._get_trail_view("Adult4PensionIncome").status_code == 200

    def test_adult4_savings_income_renders(self):
        assert self._get_trail_view("Adult4SavingsIncome").status_code == 200

    def test_household_summary_renders(self):
        assert self._get_trail_view("HouseholdSummary").status_code == 200

    def test_eligibility_summary_renders(self):
        assert self._get_trail_view("EligibilitySummary").status_code == 200

    def test_complete_renders(self):
        assert self._get_trail_view("Completed").status_code == 200


class TestDataPosts(TrailTest):
    """Test page submission logic in views.py."""

    @classmethod
    def setUpTestData(cls):
        cls.answers = factories.AnswersFactory()

    def test_generic_single_question_saves(self):
        # Test an example of a generic SingleQuestion view

        submitted_value = enums.PropertyOwnership.PRIVATE_TENANCY

        response = self._post_trail_data(
            "PropertyOwnership", {"field": submitted_value.value}
        )

        self.answers.refresh_from_db()

        assert response.status_code == 302
        assert self.answers.property_ownership == submitted_value

    def test_generic_prepopped_question_saves_confirm(self):
        # Test an example of a generic SinglePrepoppedQuestion confirming data

        self.answers.property_age_band_orig = enums.PropertyAgeBand.FROM_1930
        self.answers.save()

        submitted_value_to_be_ignored = enums.PropertyAgeBand.FROM_1976

        response = self._post_trail_data(
            "PropertyAgeBand",
            {
                "field": submitted_value_to_be_ignored.value,
                "data_correct": "True",
            },
        )

        self.answers.refresh_from_db()

        assert response.status_code == 302
        assert self.answers.property_age_band == self.answers.property_age_band_orig

    def test_generic_prepopped_question_saves_overwrite(self):
        # Test an example of a generic SinglePrepoppedQuestion overwriting data

        self.answers.property_age_band_orig = enums.PropertyAgeBand.FROM_1930
        self.answers.save()

        submitted_corrected_value = enums.PropertyAgeBand.FROM_1976

        response = self._post_trail_data(
            "PropertyAgeBand",
            {
                "field": submitted_corrected_value.value,
                "data_correct": "False",
            },
        )
        self.answers.refresh_from_db()

        assert response.status_code == 302
        assert self.answers.property_age_band == submitted_corrected_value


class SpecialCases(TrailTest):
    def setUp(self):
        self.answers = factories.AnswersFactory()

    def test_needs_permission_deletes(self):
        # Test the selective redirect to needs_permission and consequent deletion of the answers

        response = self._get_trail_view("NeedPermission")

        assert response.status_code == 200
        with self.assertRaises(models.Answers.DoesNotExist):
            self.answers.refresh_from_db()

    def test_cant_edit_completed_questionnaire(self):
        self.answers.completed_at = timezone.now()
        self.answers.save()
        response = self._get_trail_view("ContactPhone")

        assert response.status_code == 302
        assert response.url == reverse("questionnaire:start")

    # TODO test postcode caching - should be in test_services tho'


<<<<<<< HEAD
=======
class TestInferredData(TrailTest):
    """Test the various redirections & saves that may happen from this page."""

    _no_correction_postdata = {
        "will_correct_type": "False",
        "will_correct_walls": "False",
        "will_correct_roof": "False",
        "will_correct_floor": "False",
        "will_correct_heating": "False",
    }

    def test_no_correction_missing_property_type(self):
        # Should not save any data and send the user to PropertyType
        self.answers = factories.AnswersFactory()
        response = self._post_trail_data("InferredData", self._no_correction_postdata)
        self.answers.refresh_from_db()

        assert response.status_code == 302
        assert response.url == reverse("questionnaire:property-type")
        assert self.answers.property_age_band is None
        assert self.answers.property_type == ""
        assert self.answers.property_form == ""

    def test_no_correction_missing_property_form(self):
        # Should not save any data and send the user to PropertyType
        self.answers = factories.AnswersFactory(
            property_type_orig=enums.PropertyType.BUNGALOW
        )
        response = self._post_trail_data("InferredData", self._no_correction_postdata)
        self.answers.refresh_from_db()

        assert response.status_code == 302
        assert response.url == reverse("questionnaire:property-type")
        assert self.answers.property_age_band is None
        assert self.answers.property_type == ""
        assert self.answers.property_form == ""

    def test_no_correction_missing_property_age(self):
        # Should not save any data and send the user to PropertyType
        self.answers = factories.AnswersFactory(
            property_type_orig=enums.PropertyType.BUNGALOW,
            property_form_orig=enums.PropertyForm.SEMI_DETACHED,
        )
        response = self._post_trail_data("InferredData", self._no_correction_postdata)
        self.answers.refresh_from_db()

        assert response.status_code == 302
        assert response.url == reverse("questionnaire:property-type")
        assert self.answers.property_type == ""
        assert self.answers.property_form == ""

    def test_no_correction_missing_wall_type(self):
        # Should save property type data and send the user to WallType
        self.answers = factories.AnswersFactory(
            property_type_orig=enums.PropertyType.BUNGALOW,
            property_form_orig=enums.PropertyForm.SEMI_DETACHED,
            property_age_band_orig=enums.PropertyAgeBand.FROM_1950,
        )
        response = self._post_trail_data("InferredData", self._no_correction_postdata)
        self.answers.refresh_from_db()

        assert response.status_code == 302
        assert response.url == reverse("questionnaire:wall-type")
        assert self.answers.property_type == enums.PropertyType.BUNGALOW.value
        assert self.answers.property_form == enums.PropertyForm.SEMI_DETACHED.value
        assert self.answers.property_age_band == enums.PropertyAgeBand.FROM_1950.value

    def test_no_correction_missing_wall_insulation(self):
        self.answers = factories.AnswersFactory(
            property_type_orig=enums.PropertyType.BUNGALOW,
            property_form_orig=enums.PropertyForm.SEMI_DETACHED,
            property_age_band_orig=enums.PropertyAgeBand.FROM_1950,
            wall_type_orig=enums.WallType.CAVITY,
        )
        response = self._post_trail_data("InferredData", self._no_correction_postdata)
        self.answers.refresh_from_db()

        assert response.status_code == 302
        assert response.url == reverse("questionnaire:wall-type")
        assert self.answers.wall_type == ""

    def test_no_correction_missing_floor_type(self):
        self.answers = factories.AnswersFactory(
            property_type_orig=enums.PropertyType.BUNGALOW,
            property_form_orig=enums.PropertyForm.SEMI_DETACHED,
            property_age_band_orig=enums.PropertyAgeBand.FROM_1950,
            wall_type_orig=enums.WallType.CAVITY,
            walls_insulated_orig=True,
        )
        response = self._post_trail_data("InferredData", self._no_correction_postdata)
        self.answers.refresh_from_db()

        assert response.status_code == 302
        assert response.url == reverse("questionnaire:suspended-floor")
        assert self.answers.wall_type == enums.WallType.CAVITY.value
        assert self.answers.walls_insulated is True

    def test_no_correction_missing_required_floor_insulation(self):
        self.answers = factories.AnswersFactory(
            property_type_orig=enums.PropertyType.BUNGALOW,
            property_form_orig=enums.PropertyForm.SEMI_DETACHED,
            property_age_band_orig=enums.PropertyAgeBand.FROM_1950,
            wall_type_orig=enums.WallType.CAVITY,
            walls_insulated_orig=True,
            suspended_floor_orig=True,
        )
        response = self._post_trail_data("InferredData", self._no_correction_postdata)
        self.answers.refresh_from_db()

        assert response.status_code == 302
        assert response.url == reverse("questionnaire:suspended-floor")
        assert self.answers.suspended_floor is None

    def test_no_correction_missing_non_required_floor_insulation(self):
        self.answers = factories.AnswersFactory(
            property_type_orig=enums.PropertyType.BUNGALOW,
            property_form_orig=enums.PropertyForm.SEMI_DETACHED,
            property_age_band_orig=enums.PropertyAgeBand.FROM_1950,
            wall_type_orig=enums.WallType.CAVITY,
            walls_insulated_orig=True,
            suspended_floor_orig=False,
        )
        response = self._post_trail_data("InferredData", self._no_correction_postdata)
        self.answers.refresh_from_db()

        assert response.status_code == 302
        assert response.url == reverse("questionnaire:unheated-loft")
        assert self.answers.suspended_floor is False

    def test_no_correction_missing_unheated_loft(self):
        self.answers = factories.AnswersFactory(
            property_type_orig=enums.PropertyType.BUNGALOW,
            property_form_orig=enums.PropertyForm.SEMI_DETACHED,
            property_age_band_orig=enums.PropertyAgeBand.FROM_1950,
            wall_type_orig=enums.WallType.CAVITY,
            walls_insulated_orig=True,
            suspended_floor_orig=True,
            suspended_floor_insulated_orig=True,
        )
        response = self._post_trail_data("InferredData", self._no_correction_postdata)
        self.answers.refresh_from_db()

        assert response.status_code == 302
        assert response.url == reverse("questionnaire:unheated-loft")
        assert self.answers.suspended_floor is True
        assert self.answers.suspended_floor_insulated is True

    def test_no_correction_missing_room_in_roof(self):
        self.answers = factories.AnswersFactory(
            property_type_orig=enums.PropertyType.BUNGALOW,
            property_form_orig=enums.PropertyForm.SEMI_DETACHED,
            property_age_band_orig=enums.PropertyAgeBand.FROM_1950,
            wall_type_orig=enums.WallType.CAVITY,
            walls_insulated_orig=True,
            suspended_floor_orig=True,
            suspended_floor_insulated_orig=True,
            unheated_loft_orig=False,
        )
        response = self._post_trail_data("InferredData", self._no_correction_postdata)
        self.answers.refresh_from_db()

        assert response.status_code == 302
        assert response.url == reverse("questionnaire:unheated-loft")
        assert self.answers.unheated_loft is None

    def test_no_correction_missing_rir_insulated(self):
        self.answers = factories.AnswersFactory(
            property_type_orig=enums.PropertyType.BUNGALOW,
            property_form_orig=enums.PropertyForm.SEMI_DETACHED,
            property_age_band_orig=enums.PropertyAgeBand.FROM_1950,
            wall_type_orig=enums.WallType.CAVITY,
            walls_insulated_orig=True,
            suspended_floor_orig=True,
            suspended_floor_insulated_orig=True,
            unheated_loft_orig=False,
            room_in_roof_orig=True,
        )
        response = self._post_trail_data("InferredData", self._no_correction_postdata)
        self.answers.refresh_from_db()

        assert response.status_code == 302
        assert response.url == reverse("questionnaire:unheated-loft")
        assert self.answers.unheated_loft is None
        assert self.answers.room_in_roof is None

    def test_no_correction_missing_flat_roof(self):
        self.answers = factories.AnswersFactory(
            property_type_orig=enums.PropertyType.BUNGALOW,
            property_form_orig=enums.PropertyForm.SEMI_DETACHED,
            property_age_band_orig=enums.PropertyAgeBand.FROM_1950,
            wall_type_orig=enums.WallType.CAVITY,
            walls_insulated_orig=True,
            suspended_floor_orig=True,
            suspended_floor_insulated_orig=True,
            unheated_loft_orig=False,
            room_in_roof_orig=True,
        )
        response = self._post_trail_data("InferredData", self._no_correction_postdata)
        self.answers.refresh_from_db()

        assert response.status_code == 302
        assert response.url == reverse("questionnaire:unheated-loft")
        assert self.answers.unheated_loft is None
        assert self.answers.room_in_roof is None

    def test_no_correction_missing_flat_roof_insulated(self):
        # It will always be missing in this circumstance.
        self.answers = factories.AnswersFactory(
            property_type_orig=enums.PropertyType.BUNGALOW,
            property_form_orig=enums.PropertyForm.SEMI_DETACHED,
            property_age_band_orig=enums.PropertyAgeBand.FROM_1950,
            wall_type_orig=enums.WallType.CAVITY,
            walls_insulated_orig=True,
            suspended_floor_orig=True,
            suspended_floor_insulated_orig=True,
            unheated_loft_orig=False,
            room_in_roof_orig=True,
            flat_roof_orig=True,
        )
        response = self._post_trail_data("InferredData", self._no_correction_postdata)
        self.answers.refresh_from_db()

        assert response.status_code == 302
        assert response.url == reverse("questionnaire:unheated-loft")
        assert self.answers.unheated_loft is None
        assert self.answers.room_in_roof is None
        assert self.answers.flat_roof is None

    def test_no_correction_missing_loft_insulation(self):
        self.answers = factories.AnswersFactory(
            property_type_orig=enums.PropertyType.BUNGALOW,
            property_form_orig=enums.PropertyForm.SEMI_DETACHED,
            property_age_band_orig=enums.PropertyAgeBand.FROM_1950,
            wall_type_orig=enums.WallType.CAVITY,
            walls_insulated_orig=True,
            suspended_floor_orig=False,
            unheated_loft_orig=True,
        )
        response = self._post_trail_data("InferredData", self._no_correction_postdata)
        self.answers.refresh_from_db()

        assert response.status_code == 302
        assert response.url == reverse("questionnaire:unheated-loft")
        assert self.answers.unheated_loft is None

    def test_no_correction_missing_gas_boiler(self):
        # Complete the whole of the roof section
        self.answers = factories.AnswersFactory(
            property_type_orig=enums.PropertyType.BUNGALOW,
            property_form_orig=enums.PropertyForm.SEMI_DETACHED,
            property_age_band_orig=enums.PropertyAgeBand.FROM_1950,
            wall_type_orig=enums.WallType.CAVITY,
            walls_insulated_orig=True,
            suspended_floor_orig=False,
            unheated_loft_orig=True,
            roof_space_insulated_orig=True,
        )
        response = self._post_trail_data("InferredData", self._no_correction_postdata)
        self.answers.refresh_from_db()

        assert response.status_code == 302
        assert response.url == reverse("questionnaire:gas-boiler-present")
        assert self.answers.unheated_loft is True
        assert self.answers.roof_space_insulated is True

    def test_no_correction_missing_other_heating(self):
        # Complete the whole of the roof section
        self.answers = factories.AnswersFactory(
            property_type_orig=enums.PropertyType.BUNGALOW,
            property_form_orig=enums.PropertyForm.SEMI_DETACHED,
            property_age_band_orig=enums.PropertyAgeBand.FROM_1950,
            wall_type_orig=enums.WallType.CAVITY,
            walls_insulated_orig=True,
            suspended_floor_orig=False,
            unheated_loft_orig=True,
            roof_space_insulated_orig=True,
            gas_boiler_present_orig=False,
            on_mains_gas_orig=True,
        )
        response = self._post_trail_data("InferredData", self._no_correction_postdata)
        self.answers.refresh_from_db()

        assert response.status_code == 302
        assert response.url == reverse("questionnaire:gas-boiler-present")
        assert self.answers.gas_boiler_present is None

    def test_no_correction_missing_storage_heaters(self):
        # Tests that controls get ignored
        self.answers = factories.AnswersFactory(
            property_type_orig=enums.PropertyType.BUNGALOW,
            property_form_orig=enums.PropertyForm.SEMI_DETACHED,
            property_age_band_orig=enums.PropertyAgeBand.FROM_1950,
            wall_type_orig=enums.WallType.CAVITY,
            walls_insulated_orig=True,
            suspended_floor_orig=False,
            unheated_loft_orig=True,
            roof_space_insulated_orig=True,
            gas_boiler_present_orig=False,
            on_mains_gas_orig=True,
            other_heating_present_orig=False,
            room_thermostat_orig=True,
        )
        response = self._post_trail_data("InferredData", self._no_correction_postdata)
        self.answers.refresh_from_db()

        assert response.status_code == 302
        assert response.url == reverse("questionnaire:gas-boiler-present")
        assert self.answers.gas_boiler_present is None
        assert self.answers.other_heating_present is None
        assert self.answers.room_thermostat is None

    def test_no_corrections_to_complete_set_of_inferences(self):
        # Tests that controls get ignored
        self.answers = factories.AnswersFactory(
            property_type_orig=enums.PropertyType.BUNGALOW,
            property_form_orig=enums.PropertyForm.SEMI_DETACHED,
            property_age_band_orig=enums.PropertyAgeBand.FROM_1950,
            wall_type_orig=enums.WallType.CAVITY,
            walls_insulated_orig=True,
            suspended_floor_orig=False,
            unheated_loft_orig=True,
            roof_space_insulated_orig=True,
            gas_boiler_present_orig=False,
            on_mains_gas_orig=True,
            other_heating_present_orig=False,
            storage_heaters_present_orig=False,
            electric_radiators_present_orig=True,
        )
        response = self._post_trail_data("InferredData", self._no_correction_postdata)
        self.answers.refresh_from_db()

        assert response.status_code == 302
        assert response.url == reverse("questionnaire:has-solar-pv")
        assert self.answers.gas_boiler_present is False
        assert self.answers.other_heating_present is False
        assert self.answers.storage_heaters_present is False

    """
    # Now test the scenarios where the user *does* want to correct stuff
    """

    def test_correct_complete_property_type(self):
        self.answers = factories.AnswersFactory(
            property_type_orig=enums.PropertyType.BUNGALOW,
            property_form_orig=enums.PropertyForm.SEMI_DETACHED,
            property_age_band_orig=enums.PropertyAgeBand.FROM_1950,
        )
        response = self._post_trail_data(
            "InferredData",
            {
                "will_correct_type": "True",
                "will_correct_walls": "True",
                "will_correct_floor": "True",
                "will_correct_roof": "True",
                "will_correct_heating": "True",
            },
        )
        self.answers.refresh_from_db()

        assert response.status_code == 302
        assert response.url == reverse("questionnaire:property-type")
        assert self.answers.property_type == ""
        assert self.answers.property_form == ""
        assert self.answers.property_age_band is None

    def test_correct_complete_walls(self):
        self.answers = factories.AnswersFactory(
            property_type_orig=enums.PropertyType.BUNGALOW,
            property_form_orig=enums.PropertyForm.SEMI_DETACHED,
            property_age_band_orig=enums.PropertyAgeBand.FROM_1950,
            wall_type_orig=enums.WallType.CAVITY,
            walls_insulated_orig=True,
        )
        response = self._post_trail_data(
            "InferredData",
            {
                "will_correct_type": "False",
                "will_correct_walls": "True",
                "will_correct_floor": "True",
                "will_correct_roof": "True",
                "will_correct_heating": "True",
            },
        )
        self.answers.refresh_from_db()

        assert response.status_code == 302
        assert response.url == reverse("questionnaire:wall-type")
        assert self.answers.property_type == enums.PropertyType.BUNGALOW.value
        assert self.answers.property_form == enums.PropertyForm.SEMI_DETACHED.value
        assert self.answers.property_age_band == enums.PropertyAgeBand.FROM_1950.value
        assert self.answers.wall_type == ""
        assert self.answers.walls_insulated is None

    def test_correct_complete_floors(self):
        self.answers = factories.AnswersFactory(
            property_type_orig=enums.PropertyType.BUNGALOW,
            property_form_orig=enums.PropertyForm.SEMI_DETACHED,
            property_age_band_orig=enums.PropertyAgeBand.FROM_1950,
            wall_type_orig=enums.WallType.CAVITY,
            walls_insulated_orig=True,
            suspended_floor_orig=True,
            suspended_floor_insulated_orig=True,
        )
        response = self._post_trail_data(
            "InferredData",
            {
                "will_correct_type": "False",
                "will_correct_walls": "False",
                "will_correct_floor": "True",
                "will_correct_roof": "True",
                "will_correct_heating": "True",
            },
        )

        self.answers.refresh_from_db()

        assert response.status_code == 302
        assert response.url == reverse("questionnaire:suspended-floor")
        assert self.answers.wall_type == enums.WallType.CAVITY.value
        assert self.answers.walls_insulated is True

    def test_correct_complete_roof(self):
        self.answers = factories.AnswersFactory(
            property_type_orig=enums.PropertyType.BUNGALOW,
            property_form_orig=enums.PropertyForm.SEMI_DETACHED,
            property_age_band_orig=enums.PropertyAgeBand.FROM_1950,
            wall_type_orig=enums.WallType.CAVITY,
            walls_insulated_orig=True,
            suspended_floor_orig=False,
            unheated_loft_orig=True,
            roof_space_insulated_orig=True,
        )
        response = self._post_trail_data(
            "InferredData",
            {
                "will_correct_type": "False",
                "will_correct_walls": "False",
                "will_correct_floor": "False",
                "will_correct_roof": "True",
                "will_correct_heating": "True",
            },
        )
        self.answers.refresh_from_db()

        assert response.status_code == 302
        assert response.url == reverse("questionnaire:unheated-loft")
        assert self.answers.wall_type == enums.WallType.CAVITY.value
        assert self.answers.walls_insulated is True

    def test_correct_complete_heating(self):
        self.answers = factories.AnswersFactory(
            property_type_orig=enums.PropertyType.BUNGALOW,
            property_form_orig=enums.PropertyForm.SEMI_DETACHED,
            property_age_band_orig=enums.PropertyAgeBand.FROM_1950,
            wall_type_orig=enums.WallType.CAVITY,
            walls_insulated_orig=True,
            suspended_floor_orig=False,
            unheated_loft_orig=True,
            roof_space_insulated_orig=True,
            gas_boiler_present_orig=False,
            other_heating_present_orig=False,
            storage_heaters_present_orig=False,
        )
        response = self._post_trail_data(
            "InferredData",
            {
                "will_correct_type": "False",
                "will_correct_walls": "False",
                "will_correct_floor": "False",
                "will_correct_roof": "False",
                "will_correct_heating": "True",
            },
        )
        self.answers.refresh_from_db()

        assert response.status_code == 302
        assert response.url == reverse("questionnaire:gas-boiler-present")
        assert self.answers.unheated_loft is True
        assert self.answers.roof_space_insulated is True

>>>>>>> 7af76ed6

class TestSkipForwards(TrailTest):
    """Test that the respondent's wishes to skip bits are respected."""

    def setUp(self):
        self.answers = factories.AnswersFactory(
            property_type_orig=enums.PropertyType.BUNGALOW,
            property_form_orig=enums.PropertyForm.SEMI_DETACHED,
            property_age_band_orig=enums.PropertyAgeBand.FROM_1950,
            wall_type_orig=enums.WallType.CAVITY,
            walls_insulated_orig=True,
            suspended_floor_orig=False,
            suspended_floor_insulated_orig=False,
            unheated_loft_orig=True,
            rir_insulated_orig=False,
            flat_roof_orig=False,
            roof_space_insulated_orig=True,
            gas_boiler_present_orig=False,
            on_mains_gas_orig=True,
            other_heating_present_orig=False,
            storage_heaters_present_orig=False,
            electric_radiators_present_orig=True,
        )

    def test_skip_walls_from_age_band(self):
        # Skip from PropertyAgeBand to SuspendedFloor
        self.answers.will_correct_walls = False
        self.answers.will_correct_floor = True
        self.answers.save()

        response = self._post_trail_data(
            "PropertyAgeBand",
            {
                "data_correct": "True",
                "field": str(enums.PropertyAgeBand.FROM_1950.value),
            },
        )
        self.answers.refresh_from_db()

        assert response.status_code == 302
        assert response.url == reverse("questionnaire:suspended-floor")
        assert self.answers.property_age_band == enums.PropertyAgeBand.FROM_1950.value

    def test_skip_floors_from_walls_insulated(self):
        # Skip from WallsInsulated to UnheatedLoft
        self.answers.will_correct_floor = False
        self.answers.will_correct_roof = True
        self.answers.save()

        response = self._post_trail_data(
            "WallsInsulated",
            {
                "data_correct": "True",
                "field": "True",
            },
        )
        self.answers.refresh_from_db()

        assert response.status_code == 302
        assert response.url == reverse("questionnaire:unheated-loft")
        assert self.answers.walls_insulated is True

    def test_skip_roof_from_suspended_floor(self):
        # Skip from SuspendedFloor to GasBoilerPresent
        self.answers.will_correct_roof = False
        self.answers.will_correct_heating = True
        self.answers.save()

        response = self._post_trail_data(
            "SuspendedFloor",
            {
                "data_correct": "True",
                "field": "False",
            },
        )
        self.answers.refresh_from_db()

        assert response.status_code == 302
        assert response.url == reverse("questionnaire:gas-boiler-present")
        assert self.answers.suspended_floor is False

    def test_skip_roof_from_suspended_floor_insulated(self):
        # Skip from SuspendedFloorInsulated to GasBoilerPresent
        self.answers.will_correct_roof = False
        self.answers.will_correct_heating = True
        self.answers.save()

        response = self._post_trail_data(
            "SuspendedFloorInsulated",
            {
                "data_correct": "True",
                "field": "False",
            },
        )
        self.answers.refresh_from_db()

        assert response.status_code == 302
        assert response.url == reverse("questionnaire:gas-boiler-present")
        assert self.answers.suspended_floor_insulated is False

    def test_skip_heating_from_rir_insulated(self):
        # Skip from RirInsulated to ConservationArea
        self.answers.will_correct_heating = False
        self.answers.save()

        response = self._post_trail_data(
            "RirInsulated",
            {
                "data_correct": "True",
                "field": "False",
            },
        )
        self.answers.refresh_from_db()

        assert response.status_code == 302
        assert response.url == reverse("questionnaire:has-solar-pv")
        assert self.answers.rir_insulated is False

    def test_skip_heating_from_flat_roof(self):
        # Skip from FlatRoof to ConservationArea
        self.answers.will_correct_heating = False
        self.answers.save()

        response = self._post_trail_data(
            "FlatRoof",
            {
                "data_correct": "True",
                "field": "False",
            },
        )
        self.answers.refresh_from_db()

        assert response.status_code == 302
        assert response.url == reverse("questionnaire:has-solar-pv")
        assert self.answers.flat_roof is False

    def test_skip_heating_from_flat_roof_insulated(self):
        # Skip from FlatRoof to ConservationArea
        self.answers.will_correct_heating = False
        self.answers.save()

        response = self._post_trail_data(
            "FlatRoofInsulated", {"field": enums.InsulationConfidence.PROBABLY.value}
        )
        self.answers.refresh_from_db()

        assert response.status_code == 302
        assert response.url == reverse("questionnaire:has-solar-pv")
        assert (
            self.answers.flat_roof_insulated
            == enums.InsulationConfidence.PROBABLY.value
        )

    def test_skip_heating_from_roof_space_insulated(self):
        # Skip from RoofSpaceInsulated to ConservationArea
        self.answers.will_correct_heating = False
        self.answers.save()

        response = self._post_trail_data(
            "RoofSpaceInsulated",
            {
                "data_correct": "True",
                "field": "True",
            },
        )
        self.answers.refresh_from_db()

        assert response.status_code == 302
        assert response.url == reverse("questionnaire:has-solar-pv")
        assert self.answers.roof_space_insulated is True


class TestHouseholdAdultsLogic(TrailTest):
    """Test that the redirects work correctly for the repeating questions."""

    @classmethod
    def setUpTestData(cls):
        cls.answers = factories.AnswersFactory(adults=3)

        adult_one = factories.HouseholdAdultFactory(answers=cls.answers)
        factories.HouseholdAdultFactory(answers=cls.answers, adult_number=2)
        adult_three = factories.HouseholdAdultFactory(
            answers=cls.answers, adult_number=3
        )

        models.WelfareBenefit.objects.create(
            recipient=adult_one, benefit_type=enums.BenefitType.CHILD_BENEFIT
        )
        models.WelfareBenefit.objects.create(
            recipient=adult_three, benefit_type=enums.BenefitType.INCOME_SUPPORT
        )

    def test_adult_one_goes_to_two(self):
        response = self._post_trail_data(
            "Adult1SavingsIncome",
            {
                "saving_investment_income": "321",
                "saving_investment_income_frequency": enums.PaymentFrequency.MONTHLY.value,
            },
        )

        assert response.status_code == 302
        assert response.url == reverse("questionnaire:adult2-name")

    @mock.patch("prospector.apps.questionnaire.utils.get_overall_rating")
    def test_adult_one_goes_to_two_for_yellows(self, get_overall_rating):
        get_overall_rating.return_value = enums.RAYG.YELLOW

        response = self._post_trail_data(
            "Adult1WelfareBenefitAmounts",
            {
                "child_benefit_amount": "321",
                "child_benefit_frequency": enums.PaymentFrequency.MONTHLY.value,
            },
        )

        assert response.status_code == 302
        assert response.url == reverse("questionnaire:adult2-name")

    def test_adult_three_goes_to_next_step(self):

        response = self._post_trail_data(
            "Adult3SavingsIncome",
            {
                "saving_investment_income": "321",
                "saving_investment_income_frequency": enums.PaymentFrequency.MONTHLY.value,
            },
        )

        assert response.status_code == 302
        assert response.url == reverse("questionnaire:household-summary")

    @mock.patch("prospector.apps.questionnaire.utils.get_overall_rating")
    def test_adult_three_goes_to_next_step_for_yellows(self, get_overall_rating):
        get_overall_rating.return_value = enums.RAYG.YELLOW

        response = self._post_trail_data(
            "Adult3WelfareBenefitAmounts",
            {
                "income_support_amount": "321",
                "income_support_frequency": enums.PaymentFrequency.MONTHLY.value,
            },
        )

        assert response.status_code == 302
        assert response.url == reverse("questionnaire:nothing-at-this-time")

    def test_benefits_amount_skipped_if_no_benefits(self):
        response = self._post_trail_data("Adult3WelfareBenefits", {})

        assert response.status_code == 302
        assert response.url == reverse("questionnaire:adult3-pension-income")

    def test_benefits_amount_not_skipped_if_benefits(self):
        response = self._post_trail_data("Adult3WelfareBenefits", {"uc": "True"})

        assert response.status_code == 302
        assert response.url == reverse("questionnaire:adult3-welfare-benefit-amounts")<|MERGE_RESOLUTION|>--- conflicted
+++ resolved
@@ -467,490 +467,6 @@
 
     # TODO test postcode caching - should be in test_services tho'
 
-
-<<<<<<< HEAD
-=======
-class TestInferredData(TrailTest):
-    """Test the various redirections & saves that may happen from this page."""
-
-    _no_correction_postdata = {
-        "will_correct_type": "False",
-        "will_correct_walls": "False",
-        "will_correct_roof": "False",
-        "will_correct_floor": "False",
-        "will_correct_heating": "False",
-    }
-
-    def test_no_correction_missing_property_type(self):
-        # Should not save any data and send the user to PropertyType
-        self.answers = factories.AnswersFactory()
-        response = self._post_trail_data("InferredData", self._no_correction_postdata)
-        self.answers.refresh_from_db()
-
-        assert response.status_code == 302
-        assert response.url == reverse("questionnaire:property-type")
-        assert self.answers.property_age_band is None
-        assert self.answers.property_type == ""
-        assert self.answers.property_form == ""
-
-    def test_no_correction_missing_property_form(self):
-        # Should not save any data and send the user to PropertyType
-        self.answers = factories.AnswersFactory(
-            property_type_orig=enums.PropertyType.BUNGALOW
-        )
-        response = self._post_trail_data("InferredData", self._no_correction_postdata)
-        self.answers.refresh_from_db()
-
-        assert response.status_code == 302
-        assert response.url == reverse("questionnaire:property-type")
-        assert self.answers.property_age_band is None
-        assert self.answers.property_type == ""
-        assert self.answers.property_form == ""
-
-    def test_no_correction_missing_property_age(self):
-        # Should not save any data and send the user to PropertyType
-        self.answers = factories.AnswersFactory(
-            property_type_orig=enums.PropertyType.BUNGALOW,
-            property_form_orig=enums.PropertyForm.SEMI_DETACHED,
-        )
-        response = self._post_trail_data("InferredData", self._no_correction_postdata)
-        self.answers.refresh_from_db()
-
-        assert response.status_code == 302
-        assert response.url == reverse("questionnaire:property-type")
-        assert self.answers.property_type == ""
-        assert self.answers.property_form == ""
-
-    def test_no_correction_missing_wall_type(self):
-        # Should save property type data and send the user to WallType
-        self.answers = factories.AnswersFactory(
-            property_type_orig=enums.PropertyType.BUNGALOW,
-            property_form_orig=enums.PropertyForm.SEMI_DETACHED,
-            property_age_band_orig=enums.PropertyAgeBand.FROM_1950,
-        )
-        response = self._post_trail_data("InferredData", self._no_correction_postdata)
-        self.answers.refresh_from_db()
-
-        assert response.status_code == 302
-        assert response.url == reverse("questionnaire:wall-type")
-        assert self.answers.property_type == enums.PropertyType.BUNGALOW.value
-        assert self.answers.property_form == enums.PropertyForm.SEMI_DETACHED.value
-        assert self.answers.property_age_band == enums.PropertyAgeBand.FROM_1950.value
-
-    def test_no_correction_missing_wall_insulation(self):
-        self.answers = factories.AnswersFactory(
-            property_type_orig=enums.PropertyType.BUNGALOW,
-            property_form_orig=enums.PropertyForm.SEMI_DETACHED,
-            property_age_band_orig=enums.PropertyAgeBand.FROM_1950,
-            wall_type_orig=enums.WallType.CAVITY,
-        )
-        response = self._post_trail_data("InferredData", self._no_correction_postdata)
-        self.answers.refresh_from_db()
-
-        assert response.status_code == 302
-        assert response.url == reverse("questionnaire:wall-type")
-        assert self.answers.wall_type == ""
-
-    def test_no_correction_missing_floor_type(self):
-        self.answers = factories.AnswersFactory(
-            property_type_orig=enums.PropertyType.BUNGALOW,
-            property_form_orig=enums.PropertyForm.SEMI_DETACHED,
-            property_age_band_orig=enums.PropertyAgeBand.FROM_1950,
-            wall_type_orig=enums.WallType.CAVITY,
-            walls_insulated_orig=True,
-        )
-        response = self._post_trail_data("InferredData", self._no_correction_postdata)
-        self.answers.refresh_from_db()
-
-        assert response.status_code == 302
-        assert response.url == reverse("questionnaire:suspended-floor")
-        assert self.answers.wall_type == enums.WallType.CAVITY.value
-        assert self.answers.walls_insulated is True
-
-    def test_no_correction_missing_required_floor_insulation(self):
-        self.answers = factories.AnswersFactory(
-            property_type_orig=enums.PropertyType.BUNGALOW,
-            property_form_orig=enums.PropertyForm.SEMI_DETACHED,
-            property_age_band_orig=enums.PropertyAgeBand.FROM_1950,
-            wall_type_orig=enums.WallType.CAVITY,
-            walls_insulated_orig=True,
-            suspended_floor_orig=True,
-        )
-        response = self._post_trail_data("InferredData", self._no_correction_postdata)
-        self.answers.refresh_from_db()
-
-        assert response.status_code == 302
-        assert response.url == reverse("questionnaire:suspended-floor")
-        assert self.answers.suspended_floor is None
-
-    def test_no_correction_missing_non_required_floor_insulation(self):
-        self.answers = factories.AnswersFactory(
-            property_type_orig=enums.PropertyType.BUNGALOW,
-            property_form_orig=enums.PropertyForm.SEMI_DETACHED,
-            property_age_band_orig=enums.PropertyAgeBand.FROM_1950,
-            wall_type_orig=enums.WallType.CAVITY,
-            walls_insulated_orig=True,
-            suspended_floor_orig=False,
-        )
-        response = self._post_trail_data("InferredData", self._no_correction_postdata)
-        self.answers.refresh_from_db()
-
-        assert response.status_code == 302
-        assert response.url == reverse("questionnaire:unheated-loft")
-        assert self.answers.suspended_floor is False
-
-    def test_no_correction_missing_unheated_loft(self):
-        self.answers = factories.AnswersFactory(
-            property_type_orig=enums.PropertyType.BUNGALOW,
-            property_form_orig=enums.PropertyForm.SEMI_DETACHED,
-            property_age_band_orig=enums.PropertyAgeBand.FROM_1950,
-            wall_type_orig=enums.WallType.CAVITY,
-            walls_insulated_orig=True,
-            suspended_floor_orig=True,
-            suspended_floor_insulated_orig=True,
-        )
-        response = self._post_trail_data("InferredData", self._no_correction_postdata)
-        self.answers.refresh_from_db()
-
-        assert response.status_code == 302
-        assert response.url == reverse("questionnaire:unheated-loft")
-        assert self.answers.suspended_floor is True
-        assert self.answers.suspended_floor_insulated is True
-
-    def test_no_correction_missing_room_in_roof(self):
-        self.answers = factories.AnswersFactory(
-            property_type_orig=enums.PropertyType.BUNGALOW,
-            property_form_orig=enums.PropertyForm.SEMI_DETACHED,
-            property_age_band_orig=enums.PropertyAgeBand.FROM_1950,
-            wall_type_orig=enums.WallType.CAVITY,
-            walls_insulated_orig=True,
-            suspended_floor_orig=True,
-            suspended_floor_insulated_orig=True,
-            unheated_loft_orig=False,
-        )
-        response = self._post_trail_data("InferredData", self._no_correction_postdata)
-        self.answers.refresh_from_db()
-
-        assert response.status_code == 302
-        assert response.url == reverse("questionnaire:unheated-loft")
-        assert self.answers.unheated_loft is None
-
-    def test_no_correction_missing_rir_insulated(self):
-        self.answers = factories.AnswersFactory(
-            property_type_orig=enums.PropertyType.BUNGALOW,
-            property_form_orig=enums.PropertyForm.SEMI_DETACHED,
-            property_age_band_orig=enums.PropertyAgeBand.FROM_1950,
-            wall_type_orig=enums.WallType.CAVITY,
-            walls_insulated_orig=True,
-            suspended_floor_orig=True,
-            suspended_floor_insulated_orig=True,
-            unheated_loft_orig=False,
-            room_in_roof_orig=True,
-        )
-        response = self._post_trail_data("InferredData", self._no_correction_postdata)
-        self.answers.refresh_from_db()
-
-        assert response.status_code == 302
-        assert response.url == reverse("questionnaire:unheated-loft")
-        assert self.answers.unheated_loft is None
-        assert self.answers.room_in_roof is None
-
-    def test_no_correction_missing_flat_roof(self):
-        self.answers = factories.AnswersFactory(
-            property_type_orig=enums.PropertyType.BUNGALOW,
-            property_form_orig=enums.PropertyForm.SEMI_DETACHED,
-            property_age_band_orig=enums.PropertyAgeBand.FROM_1950,
-            wall_type_orig=enums.WallType.CAVITY,
-            walls_insulated_orig=True,
-            suspended_floor_orig=True,
-            suspended_floor_insulated_orig=True,
-            unheated_loft_orig=False,
-            room_in_roof_orig=True,
-        )
-        response = self._post_trail_data("InferredData", self._no_correction_postdata)
-        self.answers.refresh_from_db()
-
-        assert response.status_code == 302
-        assert response.url == reverse("questionnaire:unheated-loft")
-        assert self.answers.unheated_loft is None
-        assert self.answers.room_in_roof is None
-
-    def test_no_correction_missing_flat_roof_insulated(self):
-        # It will always be missing in this circumstance.
-        self.answers = factories.AnswersFactory(
-            property_type_orig=enums.PropertyType.BUNGALOW,
-            property_form_orig=enums.PropertyForm.SEMI_DETACHED,
-            property_age_band_orig=enums.PropertyAgeBand.FROM_1950,
-            wall_type_orig=enums.WallType.CAVITY,
-            walls_insulated_orig=True,
-            suspended_floor_orig=True,
-            suspended_floor_insulated_orig=True,
-            unheated_loft_orig=False,
-            room_in_roof_orig=True,
-            flat_roof_orig=True,
-        )
-        response = self._post_trail_data("InferredData", self._no_correction_postdata)
-        self.answers.refresh_from_db()
-
-        assert response.status_code == 302
-        assert response.url == reverse("questionnaire:unheated-loft")
-        assert self.answers.unheated_loft is None
-        assert self.answers.room_in_roof is None
-        assert self.answers.flat_roof is None
-
-    def test_no_correction_missing_loft_insulation(self):
-        self.answers = factories.AnswersFactory(
-            property_type_orig=enums.PropertyType.BUNGALOW,
-            property_form_orig=enums.PropertyForm.SEMI_DETACHED,
-            property_age_band_orig=enums.PropertyAgeBand.FROM_1950,
-            wall_type_orig=enums.WallType.CAVITY,
-            walls_insulated_orig=True,
-            suspended_floor_orig=False,
-            unheated_loft_orig=True,
-        )
-        response = self._post_trail_data("InferredData", self._no_correction_postdata)
-        self.answers.refresh_from_db()
-
-        assert response.status_code == 302
-        assert response.url == reverse("questionnaire:unheated-loft")
-        assert self.answers.unheated_loft is None
-
-    def test_no_correction_missing_gas_boiler(self):
-        # Complete the whole of the roof section
-        self.answers = factories.AnswersFactory(
-            property_type_orig=enums.PropertyType.BUNGALOW,
-            property_form_orig=enums.PropertyForm.SEMI_DETACHED,
-            property_age_band_orig=enums.PropertyAgeBand.FROM_1950,
-            wall_type_orig=enums.WallType.CAVITY,
-            walls_insulated_orig=True,
-            suspended_floor_orig=False,
-            unheated_loft_orig=True,
-            roof_space_insulated_orig=True,
-        )
-        response = self._post_trail_data("InferredData", self._no_correction_postdata)
-        self.answers.refresh_from_db()
-
-        assert response.status_code == 302
-        assert response.url == reverse("questionnaire:gas-boiler-present")
-        assert self.answers.unheated_loft is True
-        assert self.answers.roof_space_insulated is True
-
-    def test_no_correction_missing_other_heating(self):
-        # Complete the whole of the roof section
-        self.answers = factories.AnswersFactory(
-            property_type_orig=enums.PropertyType.BUNGALOW,
-            property_form_orig=enums.PropertyForm.SEMI_DETACHED,
-            property_age_band_orig=enums.PropertyAgeBand.FROM_1950,
-            wall_type_orig=enums.WallType.CAVITY,
-            walls_insulated_orig=True,
-            suspended_floor_orig=False,
-            unheated_loft_orig=True,
-            roof_space_insulated_orig=True,
-            gas_boiler_present_orig=False,
-            on_mains_gas_orig=True,
-        )
-        response = self._post_trail_data("InferredData", self._no_correction_postdata)
-        self.answers.refresh_from_db()
-
-        assert response.status_code == 302
-        assert response.url == reverse("questionnaire:gas-boiler-present")
-        assert self.answers.gas_boiler_present is None
-
-    def test_no_correction_missing_storage_heaters(self):
-        # Tests that controls get ignored
-        self.answers = factories.AnswersFactory(
-            property_type_orig=enums.PropertyType.BUNGALOW,
-            property_form_orig=enums.PropertyForm.SEMI_DETACHED,
-            property_age_band_orig=enums.PropertyAgeBand.FROM_1950,
-            wall_type_orig=enums.WallType.CAVITY,
-            walls_insulated_orig=True,
-            suspended_floor_orig=False,
-            unheated_loft_orig=True,
-            roof_space_insulated_orig=True,
-            gas_boiler_present_orig=False,
-            on_mains_gas_orig=True,
-            other_heating_present_orig=False,
-            room_thermostat_orig=True,
-        )
-        response = self._post_trail_data("InferredData", self._no_correction_postdata)
-        self.answers.refresh_from_db()
-
-        assert response.status_code == 302
-        assert response.url == reverse("questionnaire:gas-boiler-present")
-        assert self.answers.gas_boiler_present is None
-        assert self.answers.other_heating_present is None
-        assert self.answers.room_thermostat is None
-
-    def test_no_corrections_to_complete_set_of_inferences(self):
-        # Tests that controls get ignored
-        self.answers = factories.AnswersFactory(
-            property_type_orig=enums.PropertyType.BUNGALOW,
-            property_form_orig=enums.PropertyForm.SEMI_DETACHED,
-            property_age_band_orig=enums.PropertyAgeBand.FROM_1950,
-            wall_type_orig=enums.WallType.CAVITY,
-            walls_insulated_orig=True,
-            suspended_floor_orig=False,
-            unheated_loft_orig=True,
-            roof_space_insulated_orig=True,
-            gas_boiler_present_orig=False,
-            on_mains_gas_orig=True,
-            other_heating_present_orig=False,
-            storage_heaters_present_orig=False,
-            electric_radiators_present_orig=True,
-        )
-        response = self._post_trail_data("InferredData", self._no_correction_postdata)
-        self.answers.refresh_from_db()
-
-        assert response.status_code == 302
-        assert response.url == reverse("questionnaire:has-solar-pv")
-        assert self.answers.gas_boiler_present is False
-        assert self.answers.other_heating_present is False
-        assert self.answers.storage_heaters_present is False
-
-    """
-    # Now test the scenarios where the user *does* want to correct stuff
-    """
-
-    def test_correct_complete_property_type(self):
-        self.answers = factories.AnswersFactory(
-            property_type_orig=enums.PropertyType.BUNGALOW,
-            property_form_orig=enums.PropertyForm.SEMI_DETACHED,
-            property_age_band_orig=enums.PropertyAgeBand.FROM_1950,
-        )
-        response = self._post_trail_data(
-            "InferredData",
-            {
-                "will_correct_type": "True",
-                "will_correct_walls": "True",
-                "will_correct_floor": "True",
-                "will_correct_roof": "True",
-                "will_correct_heating": "True",
-            },
-        )
-        self.answers.refresh_from_db()
-
-        assert response.status_code == 302
-        assert response.url == reverse("questionnaire:property-type")
-        assert self.answers.property_type == ""
-        assert self.answers.property_form == ""
-        assert self.answers.property_age_band is None
-
-    def test_correct_complete_walls(self):
-        self.answers = factories.AnswersFactory(
-            property_type_orig=enums.PropertyType.BUNGALOW,
-            property_form_orig=enums.PropertyForm.SEMI_DETACHED,
-            property_age_band_orig=enums.PropertyAgeBand.FROM_1950,
-            wall_type_orig=enums.WallType.CAVITY,
-            walls_insulated_orig=True,
-        )
-        response = self._post_trail_data(
-            "InferredData",
-            {
-                "will_correct_type": "False",
-                "will_correct_walls": "True",
-                "will_correct_floor": "True",
-                "will_correct_roof": "True",
-                "will_correct_heating": "True",
-            },
-        )
-        self.answers.refresh_from_db()
-
-        assert response.status_code == 302
-        assert response.url == reverse("questionnaire:wall-type")
-        assert self.answers.property_type == enums.PropertyType.BUNGALOW.value
-        assert self.answers.property_form == enums.PropertyForm.SEMI_DETACHED.value
-        assert self.answers.property_age_band == enums.PropertyAgeBand.FROM_1950.value
-        assert self.answers.wall_type == ""
-        assert self.answers.walls_insulated is None
-
-    def test_correct_complete_floors(self):
-        self.answers = factories.AnswersFactory(
-            property_type_orig=enums.PropertyType.BUNGALOW,
-            property_form_orig=enums.PropertyForm.SEMI_DETACHED,
-            property_age_band_orig=enums.PropertyAgeBand.FROM_1950,
-            wall_type_orig=enums.WallType.CAVITY,
-            walls_insulated_orig=True,
-            suspended_floor_orig=True,
-            suspended_floor_insulated_orig=True,
-        )
-        response = self._post_trail_data(
-            "InferredData",
-            {
-                "will_correct_type": "False",
-                "will_correct_walls": "False",
-                "will_correct_floor": "True",
-                "will_correct_roof": "True",
-                "will_correct_heating": "True",
-            },
-        )
-
-        self.answers.refresh_from_db()
-
-        assert response.status_code == 302
-        assert response.url == reverse("questionnaire:suspended-floor")
-        assert self.answers.wall_type == enums.WallType.CAVITY.value
-        assert self.answers.walls_insulated is True
-
-    def test_correct_complete_roof(self):
-        self.answers = factories.AnswersFactory(
-            property_type_orig=enums.PropertyType.BUNGALOW,
-            property_form_orig=enums.PropertyForm.SEMI_DETACHED,
-            property_age_band_orig=enums.PropertyAgeBand.FROM_1950,
-            wall_type_orig=enums.WallType.CAVITY,
-            walls_insulated_orig=True,
-            suspended_floor_orig=False,
-            unheated_loft_orig=True,
-            roof_space_insulated_orig=True,
-        )
-        response = self._post_trail_data(
-            "InferredData",
-            {
-                "will_correct_type": "False",
-                "will_correct_walls": "False",
-                "will_correct_floor": "False",
-                "will_correct_roof": "True",
-                "will_correct_heating": "True",
-            },
-        )
-        self.answers.refresh_from_db()
-
-        assert response.status_code == 302
-        assert response.url == reverse("questionnaire:unheated-loft")
-        assert self.answers.wall_type == enums.WallType.CAVITY.value
-        assert self.answers.walls_insulated is True
-
-    def test_correct_complete_heating(self):
-        self.answers = factories.AnswersFactory(
-            property_type_orig=enums.PropertyType.BUNGALOW,
-            property_form_orig=enums.PropertyForm.SEMI_DETACHED,
-            property_age_band_orig=enums.PropertyAgeBand.FROM_1950,
-            wall_type_orig=enums.WallType.CAVITY,
-            walls_insulated_orig=True,
-            suspended_floor_orig=False,
-            unheated_loft_orig=True,
-            roof_space_insulated_orig=True,
-            gas_boiler_present_orig=False,
-            other_heating_present_orig=False,
-            storage_heaters_present_orig=False,
-        )
-        response = self._post_trail_data(
-            "InferredData",
-            {
-                "will_correct_type": "False",
-                "will_correct_walls": "False",
-                "will_correct_floor": "False",
-                "will_correct_roof": "False",
-                "will_correct_heating": "True",
-            },
-        )
-        self.answers.refresh_from_db()
-
-        assert response.status_code == 302
-        assert response.url == reverse("questionnaire:gas-boiler-present")
-        assert self.answers.unheated_loft is True
-        assert self.answers.roof_space_insulated is True
-
->>>>>>> 7af76ed6
 
 class TestSkipForwards(TrailTest):
     """Test that the respondent's wishes to skip bits are respected."""
