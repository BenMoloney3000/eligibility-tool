--- conflicted
+++ resolved
@@ -17,8 +17,13 @@
 RATING_STRINGS = ["DUMMY", "VERY POOR", "POOR", "AVERAGE", "GOOD", "VERY GOOD"]
 
 
-<<<<<<< HEAD
-def maybe_row(row, key, transform=lambda x: x, condition=lambda x: True, default=None):
+def maybe_row(
+    row,
+    key,
+    transform=lambda x: x,
+    condition=lambda x: True,
+    default=None
+):
     value = row.get(key, default)
 
     try:
@@ -26,6 +31,7 @@
             return None
     except Exception as e:
         logging.debug('EPC condition failure: ', key, value, e)
+        return None
 
     try:
         value = transform(value)
@@ -35,112 +41,61 @@
     return value
 
 
-def _process_results(rows):
-    return [
-        EPCData(
-            maybe_row(row, "lmk-key"),
-            maybe_row(
-                row,
-                "inspection-date",
-                transform=datetime.date.fromisoformat
-            ),
-            maybe_row(row, "address1"),
-            maybe_row(row, "address2"),
-            maybe_row(row, "address3"),
-            maybe_row(row, "uprn"),
-            maybe_row(row, "property-type"),
-            maybe_row(row, "built-form"),
-            maybe_row(row, "construction-age-band"),
-            maybe_row(row, "walls-description"),
-            maybe_row(
-                row,
-                "walls-energy-eff",
-                transform=lambda x: RATING_STRINGS.index(x.upper()),
-                condition=lambda x: x.upper() in RATING_STRINGS
-            ),
-            maybe_row(row, "floor-description"),
-            maybe_row(
-                row,
-                "floor-energy-eff",
-                transform=lambda x: RATING_STRINGS.index(x.upper()),
-                condition=lambda x: x.upper() in RATING_STRINGS
-            ),
-            maybe_row(row, "roof-description"),
-            maybe_row(
-                row,
-                "roof-energy-eff",
-                transform=lambda x: RATING_STRINGS.index(x.upper()),
-                condition=lambda x: x.upper() in RATING_STRINGS
-            ),
-            maybe_row(row, "mainheat-description"),
-            maybe_row(row, "hotwater-description"),
-            maybe_row(
-                row,
-                "main-heating-controls",
-                transform=lambda x: int(x),
-                condition=lambda x: all([
-                        x.isdecimal(),
-                        int(x) > 0
-                    ])
-            ),
-            maybe_row(row, "current-energy-efficiency"),
-            maybe_row(
-                row,
-                "photo-supply",
-                transform=lambda x: int(x),
-                condition=lambda x: all([
-                        row["photo-supply"].isdecimal(),
-                    ])
-            ),
-        )
-        for row in rows
-    ]
-=======
 def _process_result(row):
     return EPCData(
-        row["lmk-key"],
-        datetime.date.fromisoformat(row["inspection-date"]),
-        row["address1"],
-        row["address2"],
-        row["address3"],
-        row["uprn"],
-        row["property-type"],
-        row["built-form"],
-        row["construction-age-band"],
-        row["walls-description"],
-        (
-            RATING_STRINGS.index(row["walls-energy-eff"].upper())
-            if row["walls-energy-eff"].upper() in RATING_STRINGS
-            else None
+        maybe_row(row, "lmk-key"),
+        maybe_row(
+            row,
+            "inspection-date",
+            transform=datetime.date.fromisoformat
         ),
-        row["floor-description"],
-        (
-            RATING_STRINGS.index(row["floor-energy-eff"].upper())
-            if row["floor-energy-eff"].upper() in RATING_STRINGS
-            else None
+        maybe_row(row, "address1"),
+        maybe_row(row, "address2"),
+        maybe_row(row, "address3"),
+        maybe_row(row, "uprn"),
+        maybe_row(row, "property-type"),
+        maybe_row(row, "built-form"),
+        maybe_row(row, "construction-age-band"),
+        maybe_row(row, "walls-description"),
+        maybe_row(
+            row,
+            "walls-energy-eff",
+            transform=lambda x: RATING_STRINGS.index(x.upper()),
+            condition=lambda x: x.upper() in RATING_STRINGS
         ),
-        row["roof-description"],
-        (
-            RATING_STRINGS.index(row["roof-energy-eff"].upper())
-            if row["roof-energy-eff"].upper() in RATING_STRINGS
-            else None
+        maybe_row(row, "floor-description"),
+        maybe_row(
+            row,
+            "floor-energy-eff",
+            transform=lambda x: RATING_STRINGS.index(x.upper()),
+            condition=lambda x: x.upper() in RATING_STRINGS
         ),
-        row["mainheat-description"],
-        row["hotwater-description"],
-        (
-            int(row["main-heating-controls"])
-            if (
-                row["main-heating-controls"] is not None
-                and row["main-heating-controls"].isdecimal()
-                and int(row["main-heating-controls"]) > 0
-            )
-            else None
+        maybe_row(row, "roof-description"),
+        maybe_row(
+            row,
+            "roof-energy-eff",
+            transform=lambda x: RATING_STRINGS.index(x.upper()),
+            condition=lambda x: x.upper() in RATING_STRINGS
         ),
-        row["current-energy-efficiency"],
-        (
-            int(row["photo-supply"])
-            if (row["photo-supply"] is not None and row["photo-supply"].isdecimal())
-            else None
+        maybe_row(row, "mainheat-description"),
+        maybe_row(row, "hotwater-description"),
+        maybe_row(
+            row,
+            "main-heating-controls",
+            transform=lambda x: int(x),
+            condition=lambda x: all([
+                    x.isdecimal(),
+                    int(x) > 0
+                ])
+        ),
+        maybe_row(row, "current-energy-efficiency"),
+        maybe_row(
+            row,
+            "photo-supply",
+            transform=lambda x: int(x),
+            condition=lambda x: all([
+                    row["photo-supply"].isdecimal(),
+                ])
         ),
     )
 
@@ -155,8 +110,6 @@
             logging.error("epc._process_result error", e, row)
 
     return epcs
->>>>>>> 8b76ed41
-
 
 
 def domestic_search(postcode: str) -> Optional[list]:
