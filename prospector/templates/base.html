{% load static %}
<!DOCTYPE html>
<html lang="en">
    <meta charset="utf-8">
    <meta http-equiv="x-ua-compatible" content="ie=edge">
    <meta name="viewport" content="width=device-width, initial-scale=1.0">
    <title>{% block title %}Home upgrade eligibility{% endblock title %}</title>
    <link rel="preconnect" href="https://fonts.googleapis.com">
    <link rel="preconnect" href="https://fonts.gstatic.com" crossorigin>
    <link href="https://fonts.googleapis.com/css2?family=Dosis:wght@400;700&amp;display=swap" rel="stylesheet">
    <link rel="icon" type="image/png" sizes="32x32" href="{% static 'images/favicon.png' %}">
    <link href="{% static 'css/style.css' %}" rel="stylesheet">
    <body>
        <header>
            <div class="wrapper">
                <h1>
                    <svg class="logo" id="Layer_1" xmlns="http://www.w3.org/2000/svg" width="264" height="54" viewBox="0 0 264 54"><path id="Fill-1" d="M88.2 15l-.7 2.3c-.2.5.3.8.7.8h1.7c.6 0 .8-.4.9-.7L94.9 5c.2-.6-.1-1-.6-1h-1.9c-.6 0-.8.3-1 .7l-1.6 4.8-1.2-4.8c-.1-.5-.4-.7-1-.7h-2.1c-.5 0-.8.3-.6 1l3.3 10zm8.5 0h2.2c.5 0 .7-.2.7-.7V7.7c0-.5.3-.9.8-.9s.8.4.8 1v6.5c0 .5.2.7.7.7h2.2c.5 0 .7-.2.7-.7V7.8c0-.6.3-1 .8-1s.8.4.8 1v6.5c0 .5.2.7.7.7h2.2c.5 0 .7-.2.7-.7V7.9c0-2.3-1-3.9-3.3-3.9-1.2 0-2.1.8-2.6 1.2-.6-.8-1.4-1.2-2.6-1.2-1.2 0-2.1.7-2.3 1 0-.5-.2-.8-.7-.8h-1.8c-.5 0-.7.2-.7.7v9.4c0 .5.2.7.7.7zm4.3 24.3c0 1.8-.7 2.7-2 2.7s-2-1-2-2.7V28.7c0-1.8.7-2.7 2-2.7s2 1 2 2.7v10.6zM99 19c-5.1 0-11 2.4-11 9.2v10.6c0 6.8 5.9 9.2 11 9.2s11-2.4 11-9.2V28.2c0-6.8-5.9-9.2-11-9.2zm24.4-4c1.2 0 2.1-.7 2.3-.9 0 .5.2.7.7.7h1.8c.5 0 .7-.2.7-.7V4.7c0-.5-.2-.7-.7-.7H126c-.5 0-.7.2-.7.7v6.6c0 .5-.3.9-.8.9s-.8-.4-.8-1V4.7c0-.5-.2-.7-.7-.7h-2.2c-.5 0-.7.2-.7.7v6.4c-.1 2.3.9 3.9 3.3 3.9zM114 8c0-.7.3-1 1-1s1 .4 1 1v4c0 .7-.3 1-1 1s-1-.4-1-1V8zm1.5 7c2.1 0 4.5-.9 4.5-3.5v-4c0-2.6-2.4-3.5-4.5-3.5s-4.5.9-4.5 3.5v4c0 2.6 2.4 3.5 4.5 3.5zm-2.1 4c-1 0-1.4.5-1.4 1.5v26.1c0 1 .5 1.4 1.4 1.4h4.7c1 0 1.4-.5 1.4-1.4V34.1l3.3 6.3c.3.7.8 1 1.5 1h1c.7 0 1.1-.3 1.5-1l3.5-6.3v12.4c0 1 .5 1.4 1.4 1.4h5c.8 0 1.3-.4 1.4-1.1V34.1l3.3 6.3c.3.7.8 1 1.5 1h1c.7 0 1.1-.3 1.5-1l3.5-6.3v12.4c0 1 .5 1.4 1.4 1.4h5c1 0 1.4-.5 1.4-1.4v-26c0-1-.5-1.5-1.4-1.5h-4.9c-1.3 0-1.6.6-2 1.2l-5 9-4.7-9c-.3-.7-.6-1.2-2-1.2H132c-1.3 0-1.6.6-2 1.2l-5 9-4.7-9c-.3-.7-.6-1.2-2-1.2h-4.9zm18.3-12.1h.2v5.5c0 1.8 1.5 2.6 3 2.6.7 0 2.1-.1 2.1-1v-1.3c0-.5-.2-.6-.5-.6h-.3c-.4 0-.7-.2-.7-.7V6.9h.9c.5 0 .7-.2.7-.7V4.8c0-.5-.2-.7-.7-.7h-.9V1.8c0-.6-.4-.9-1.2-.7l-1.7.5c-.6.2-.7.6-.7 1.2v1.3h-.2c-.5 0-.7.2-.7.7v1.5c0 .4.2.6.7.6zM80.8 15h2.4c.5 0 .8-.2.8-.7V1.7c0-.5-.3-.7-.8-.7h-2.4c-.5 0-.8.2-.8.7v12.6c0 .5.3.7.8.7zm179 35h-2.6c-.2 0-.2.1-.2.2v.5c0 .1.1.2.2.2h.6c.1 0 .1 0 .1.1v2.8c0 .1.1.2.2.2h.7c.1 0 .2-.1.2-.2V51c0-.1 0-.1.1-.1h.6c.1 0 .2-.1.2-.2v-.5c.1-.1 0-.2-.1-.2zm4 0h-.8c-.2 0-.2.1-.3.2l-.8 1.2-.7-1.2c0-.1-.1-.2-.3-.2h-.7c-.1 0-.2.1-.2.2v3.6c0 .1.1.2.2.2h.7c.1 0 .2-.1.2-.2v-1.7l.5.9c.1.1.1.1.2.1h.2c.1 0 .2 0 .2-.1l.5-.9v1.7c0 .1.1.2.2.2h.8c.1 0 .2-.1.2-.2v-3.6c.1-.1 0-.2-.1-.2zM73 5.3c0-.2.1-.3.4-.3h.6c.5 0 1 .3 1 1s-.5 1-1.1 1h-.6c-.2 0-.3-.1-.3-.3V5.3zM69.7 15h2.4c.5 0 .7-.2.7-.7v-4c0-.3.2-.4.4-.4h.8c3.2 0 5-1.6 5-4.5C79 2.6 76.7 1 74 1h-4.3c-.5 0-.7.2-.7.7v12.6c0 .5.2.7.7.7zm192.6 5h-4.6c-1.5 0-2 .7-2.4 1.8l-3.9 11.8-3.1-11.8c-.3-1.1-.9-1.8-2.4-1.8h-5.2c-1.2 0-2 .8-1.5 2.4l7.8 24.5-1.7 5.3c-.4 1.2.7 1.9 1.8 1.9h4.3c1.4 0 2-.9 2.3-1.8l10.2-29.9c.5-1.6-.4-2.4-1.6-2.4zM79.6 48c5.1 0 7.4-1 7.4-3.1v-2.3c0-1.3-.8-2.3-2.1-2.3-.9 0-2 .3-3.5.3-2.1 0-3.1-1.1-3.1-3.2v-7.9c0-2.1 1-3.2 3.1-3.2 1.5 0 2.6.3 3.5.3 1.3 0 2.1-1 2.1-2.3V22c0-2.1-2.2-3.1-7.4-3.1-5.7.1-10.6 2.6-10.6 9.2v10.8c0 6.6 4.9 9.1 10.6 9.1zm162.6 2H69.8c-.5 0-.8.3-.8.8v2.4c0 .5.3.8.8.8h172.4c.6 0 .8-.3.8-.8v-2.4c0-.5-.3-.8-.8-.8zm-41.8-2h5.7c1.3 0 1.9-.6 1.9-1.8V29.3c0-6-2.7-10.3-8.7-10.3-3.2 0-5.4 1.9-6 2.5 0-1.4-.6-2-1.9-2h-4.6c-1.2 0-1.8.6-1.8 1.9v24.8c0 1.2.6 1.8 1.8 1.8h5.7c1.3 0 1.9-.6 1.9-1.8V28.8c0-1.4.8-2.3 2.1-2.3s2.1 1 2.1 2.6v17c0 1.3.6 1.9 1.8 1.9zm.8-33l-.7 2.2c-.2.5.3.8.7.8h1.7c.6 0 .8-.3.9-.7L207.9 5c.2-.6-.1-1-.6-1h-1.9c-.6 0-.8.3-1 .7l-1.6 4.8-1.2-4.8c-.1-.5-.4-.7-1-.7h-2.1c-.5 0-.8.3-.6 1l3.3 10zm-19.5 0h2.2c.5 0 .7-.2.7-.7V8.6c0-1 .6-1.5 1.4-1.6.5 0 1-.1 1-.7V4.6c0-.3-.1-.6-.6-.6-1.2 0-2 .7-2.3.9 0-.5-.2-.7-.7-.7h-1.7c-.5 0-.7.2-.7.7v9.4c0 .5.2.7.7.7zM192 8c0-.6.4-1 1-1s1 .3 1 .8V10c0 .6-.4 1-1 1s-1-.4-1-1V8zm-.6 6.2c.8 0 1.5-.3 1.9-.6v.7c0 .9-.8 1-1.5 1-1 0-1.7-.4-2.1-.4-.4 0-.7.3-.7.7v1.2c0 .9 1.4 1.3 3.2 1.3 1.7 0 4.8-.6 4.8-3.7V4.9c0-.5-.2-.7-.7-.7h-1.8c-.5 0-.7.2-.8.8-.2-.2-1.1-1-2.3-1-2.4 0-3.4 1.6-3.4 4v2.2c0 2.3 1 4 3.4 4zm31.4 13h.6v14.1c0 4.8 4.1 6.7 7.9 6.7 2 0 5.5-.3 5.5-2.5v-3.4c0-1.2-.6-1.5-1.4-1.5h-.8c-1 0-1.9-.5-1.9-1.9V27.2h2.4c1.2 0 1.8-.6 1.8-1.8v-3.7c0-1.2-.6-1.8-1.8-1.8h-2.4V14c0-1.5-1-2.4-3.1-1.8l-4.4 1.2c-1.5.4-1.9 1.5-1.9 3.1v3.4h-.6c-1.2 0-1.8.6-1.8 1.8v3.7c.1 1.2.7 1.8 1.9 1.8zM211.9 18h6.1c1.4 0 2-.6 2-1.8v-3.4c0-1.2-.6-1.8-2-1.8h-6.1c-1.3 0-1.9.6-1.9 1.8v3.4c0 1.2.6 1.8 1.9 1.8zm0 30h6.1c1.4 0 2-.6 2-1.9V20.9c0-1.3-.6-1.9-2-1.9h-6.1c-1.3 0-1.9.6-1.9 1.9v25.2c0 1.3.6 1.9 1.9 1.9zm-59.2-33h7.6c.5 0 .7-.2.7-.7v-1.7c0-.5-.2-.7-.7-.7h-4c-.3 0-.4-.1-.4-.4V9.6c0-.3.1-.4.4-.4h2.6c.5 0 .7-.2.7-.7V6.9c0-.5-.2-.7-.7-.7h-2.6c-.3 0-.4-.1-.4-.4V4.5c0-.3.1-.4.4-.4h3.7c.5 0 .7-.2.7-.7V1.7c0-.5-.2-.7-.7-.7h-7.3c-.5 0-.7.2-.7.7v12.6c0 .5.2.7.7.7zM175 7.8c0-.5.3-.8 1-.8s1 .3 1 .8V8h-2v-.2zm1.7 7.2c2 0 3-.7 3-1.6v-.9c0-.3-.2-.7-.7-.7-.6 0-1.1.3-2 .3-1.3 0-1.7-.5-1.7-1.2v-.5h4c.5 0 .7-.2.7-.7v-2c0-2.5-1.9-3.7-4-3.7s-4 1.2-4 3.7v3.1c0 2.8 1.9 4.2 4.7 4.2zM159 20.8v16.9c0 6 2.7 10.3 8.7 10.3 3.2 0 5.4-1.9 6-2.4 0 1.3.6 1.9 1.9 1.9h4.6c1.2 0 1.8-.6 1.8-1.9V20.8c0-1.2-.6-1.8-1.8-1.8h-5.7c-1.3 0-1.9.6-1.9 1.8v17.4c-.1 1.4-.9 2.3-2.1 2.3-1.3 0-2.1-1-2.1-2.6v-17c0-1.2-.6-1.8-1.8-1.8h-5.7c-1.3-.1-1.9.5-1.9 1.7zM138.7 15h2.2c.5 0 .7-.2.7-.7V7.7c0-.5.3-.9.8-.9s.8.4.8 1v6.5c0 .5.2.7.7.7h2.2c.5 0 .7-.2.7-.7V7.9c0-2.3-1-3.9-3.4-3.9-.8 0-1.5.3-1.9.6V1.7c0-.5-.2-.7-.7-.7h-2.2c-.5 0-.7.2-.7.7v12.6c.1.5.3.7.8.7zm24 0h2.2c.5 0 .7-.2.7-.7V7.7c0-.5.3-.9.8-.9s.8.4.8 1v6.5c0 .5.2.7.7.7h2.2c.5 0 .7-.2.7-.7V7.9c0-2.3-1-3.9-3.4-3.9-1.2 0-2.1.7-2.3 1 0-.5-.2-.8-.7-.8h-1.8c-.5 0-.7.2-.7.7v9.4c.1.5.3.7.8.7z"></path><path id="Fill-1_1_" class="st1" d="M16 26.1h-.7c-.3 0-.4-.2-.4-.5v-1.7c0-.3.2-.4.4-.4h.7c.7 0 1.3.5 1.3 1.3-.1.8-.6 1.3-1.3 1.3m0-6.1h-4.3c-.5 0-.7.2-.7.8v13.5c0 .5.2.7.7.7h2.4c.5 0 .7-.2.7-.7V30c0-.3.2-.4.4-.4h.8c3.2 0 5-1.7 5-4.8 0-1.5-.5-2.7-1.4-3.5-1-.9-2.2-1.3-3.6-1.3"></path><path id="Fill-3" class="st1" d="M30.3 31.7h-4c-.3 0-.4-.2-.4-.5v-2c0-.3.1-.4.4-.4h2.6c.5 0 .7-.2.7-.7v-1.8c0-.5-.2-.8-.7-.8h-2.6c-.3 0-.4-.2-.4-.4v-1.3c0-.3.1-.5.4-.5H30c.5 0 .7-.2.7-.7v-1.8c0-.5-.2-.8-.7-.8h-7.3c-.5 0-.7.2-.7.8v13.5c0 .5.2.7.7.7h7.6c.5 0 .7-.2.7-.7v-1.8c0-.6-.2-.8-.7-.8"></path><path id="Fill-5" class="st1" d="M38.2 20C35 20 33 21.7 33 24.9V30c0 3.2 2.1 4.9 5.2 4.9 2.3 0 3.8-.6 3.8-1.4v-1.3c0-.5-.3-.8-.8-.8-.1 0-.4 0-.9.2-.5.1-1 .2-1.4.2-1.3 0-1.9-.6-1.9-2.1v-4.4c0-1.6.7-2.1 1.9-2.1.4 0 .9 0 1.4.2.5.1.8.2.9.2.6 0 .8-.3.8-.8v-1.3c0-.9-1.5-1.5-3.8-1.5"></path><path id="Fill-7" d="M41.1 42.2c-3.8 3.8-8.9 6.2-14.7 6.2-5.7 0-10.9-2.3-14.7-6.2-3.7-3.8-6-9.1-6-14.9 0-5.8 2.3-11.1 6.1-14.9 3.8-3.8 8.9-6.2 14.7-6.2 5.7 0 10.9 2.3 14.7 6.2 3.8 3.8 6.1 9.1 6.1 14.9-.1 5.8-2.4 11.1-6.2 14.9m4.1-33.8C40.4 3.6 33.8.6 26.5.6c-7.3 0-13.9 3-18.7 7.8C3 13.2 0 19.9 0 27.3c0 7.4 3 14.1 7.7 18.9C12.5 51 19.1 54 26.4 54c7.3 0 13.9-3 18.7-7.8 4.8-4.8 7.7-11.5 7.7-18.9.1-7.4-2.9-14.1-7.6-18.9"></path></svg>
                    <span>Funding eligibility checker</span>
                </h1>
            </div>
        </header>
<<<<<<< HEAD
        <div class="wrapper">
            <label for="progress">progress</label>
            <progress id="progress" min="0" max="100" value="{{ percent_complete }}">(( percent_complete }}%</progress>
=======
        <div class="wrapper panel">
>>>>>>> ed460a52
            {% block content %}
            {% endblock content %}
        </div>
        {% block javascript %}
        {% endblock javascript %}
        <script defer src="{% static 'js/project.js' %}"></script>
    </body>
</html><|MERGE_RESOLUTION|>--- conflicted
+++ resolved
@@ -19,13 +19,9 @@
                 </h1>
             </div>
         </header>
-<<<<<<< HEAD
-        <div class="wrapper">
+        <div class="wrapper panel">
             <label for="progress">progress</label>
             <progress id="progress" min="0" max="100" value="{{ percent_complete }}">(( percent_complete }}%</progress>
-=======
-        <div class="wrapper panel">
->>>>>>> ed460a52
             {% block content %}
             {% endblock content %}
         </div>
